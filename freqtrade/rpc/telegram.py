--- conflicted
+++ resolved
@@ -8,12 +8,8 @@
 from datetime import timedelta
 from html import escape
 from itertools import chain
-<<<<<<< HEAD
+from math import isnan
 from typing import Any, Callable, Dict, List, Optional, Union, cast
-=======
-from math import isnan
-from typing import Any, Callable, Dict, List, Union
->>>>>>> 971d5b2e
 
 import arrow
 from tabulate import tabulate
