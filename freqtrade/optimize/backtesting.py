# pragma pylint: disable=missing-docstring, W0212, too-many-arguments

"""
This module contains the backtesting logic
"""
import logging
from collections import defaultdict
from copy import deepcopy
from datetime import datetime, timedelta, timezone
from typing import Any, Dict, List, Optional, Tuple

from pandas import DataFrame

from freqtrade.configuration import TimeRange, validate_config_consistency
from freqtrade.constants import DATETIME_PRINT_FORMAT
from freqtrade.data import history
from freqtrade.data.btanalysis import trade_list_to_dataframe
from freqtrade.data.converter import trim_dataframe, trim_dataframes
from freqtrade.data.dataprovider import DataProvider
from freqtrade.enums import BacktestState, SellType
from freqtrade.exceptions import DependencyException, OperationalException
from freqtrade.exchange import timeframe_to_minutes, timeframe_to_seconds
from freqtrade.mixins import LoggingMixin
from freqtrade.optimize.bt_progress import BTProgress
from freqtrade.optimize.optimize_reports import (generate_backtest_stats, show_backtest_results,
                                                 store_backtest_stats)
from freqtrade.persistence import LocalTrade, PairLocks, Trade
from freqtrade.plugins.pairlistmanager import PairListManager
from freqtrade.plugins.protectionmanager import ProtectionManager
from freqtrade.resolvers import ExchangeResolver, StrategyResolver
from freqtrade.strategy.interface import IStrategy, SellCheckTuple
from freqtrade.strategy.strategy_wrapper import strategy_safe_wrapper
from freqtrade.wallets import Wallets


logger = logging.getLogger(__name__)

# Indexes for backtest tuples
DATE_IDX = 0
OPEN_IDX = 1
HIGH_IDX = 2
LOW_IDX = 3
CLOSE_IDX = 4
LONG_IDX = 5
ELONG_IDX = 6  # Exit long
SHORT_IDX = 7
ESHORT_IDX = 8  # Exit short
ENTER_TAG_IDX = 9


class Backtesting:
    """
    Backtesting class, this class contains all the logic to run a backtest

    To run a backtest:
    backtesting = Backtesting(config)
    backtesting.start()
    """

    def __init__(self, config: Dict[str, Any]) -> None:

        LoggingMixin.show_output = False
        self.config = config
        self.results: Optional[Dict[str, Any]] = None

        config['dry_run'] = True
        self.strategylist: List[IStrategy] = []
        self.all_results: Dict[str, Dict] = {}
        self._exchange_name = self.config['exchange']['name']
        self.exchange = ExchangeResolver.load_exchange(self._exchange_name, self.config)
        self.dataprovider = DataProvider(self.config, None)

        if self.config.get('strategy_list', None):
            for strat in list(self.config['strategy_list']):
                stratconf = deepcopy(self.config)
                stratconf['strategy'] = strat
                self.strategylist.append(StrategyResolver.load_strategy(stratconf))
                validate_config_consistency(stratconf)

        else:
            # No strategy list specified, only one strategy
            self.strategylist.append(StrategyResolver.load_strategy(self.config))
            validate_config_consistency(self.config)

        if "timeframe" not in self.config:
            raise OperationalException("Timeframe (ticker interval) needs to be set in either "
                                       "configuration or as cli argument `--timeframe 5m`")
        self.timeframe = str(self.config.get('timeframe'))
        self.timeframe_min = timeframe_to_minutes(self.timeframe)
        self.init_backtest_detail()
        self.pairlists = PairListManager(self.exchange, self.config)
        if 'VolumePairList' in self.pairlists.name_list:
            raise OperationalException("VolumePairList not allowed for backtesting.")
        if 'PerformanceFilter' in self.pairlists.name_list:
            raise OperationalException("PerformanceFilter not allowed for backtesting.")

        if len(self.strategylist) > 1 and 'PrecisionFilter' in self.pairlists.name_list:
            raise OperationalException(
                "PrecisionFilter not allowed for backtesting multiple strategies."
            )

        self.dataprovider.add_pairlisthandler(self.pairlists)
        self.pairlists.refresh_pairlist()

        if len(self.pairlists.whitelist) == 0:
            raise OperationalException("No pair in whitelist.")

        if config.get('fee', None) is not None:
            self.fee = config['fee']
        else:
            self.fee = self.exchange.get_fee(symbol=self.pairlists.whitelist[0])

        self.timerange = TimeRange.parse_timerange(
            None if self.config.get('timerange') is None else str(self.config.get('timerange')))

        # Get maximum required startup period
        self.required_startup = max([strat.startup_candle_count for strat in self.strategylist])
        # Add maximum startup candle count to configuration for informative pairs support
        self.config['startup_candle_count'] = self.required_startup
        self.exchange.validate_required_startup_candles(self.required_startup, self.timeframe)
<<<<<<< HEAD

        # TODO-lev: This should come from the configuration setting or better a
        # TODO-lev: combination of config/strategy "use_shorts"(?) and "can_short" from the exchange
        self._can_short = False

        self.progress = BTProgress()
        self.abort = False
=======
        self.init_backtest()
>>>>>>> f69cb39a

    def __del__(self):
        self.cleanup()

    def cleanup(self):
        LoggingMixin.show_output = True
        PairLocks.use_db = True
        Trade.use_db = True

    def init_backtest_detail(self):
        # Load detail timeframe if specified
        self.timeframe_detail = str(self.config.get('timeframe_detail', ''))
        if self.timeframe_detail:
            self.timeframe_detail_min = timeframe_to_minutes(self.timeframe_detail)
            if self.timeframe_min <= self.timeframe_detail_min:
                raise OperationalException(
                    "Detail timeframe must be smaller than strategy timeframe.")

        else:
            self.timeframe_detail_min = 0
        self.detail_data: Dict[str, DataFrame] = {}

    def init_backtest(self):

        self.prepare_backtest(False)

        self.wallets = Wallets(self.config, self.exchange, log=False)

        self.progress = BTProgress()
        self.abort = False

    def _set_strategy(self, strategy: IStrategy):
        """
        Load strategy into backtesting
        """
        self.strategy: IStrategy = strategy
        strategy.dp = self.dataprovider
        # Attach Wallets to Strategy baseclass
        strategy.wallets = self.wallets
        # Set stoploss_on_exchange to false for backtesting,
        # since a "perfect" stoploss-sell is assumed anyway
        # And the regular "stoploss" function would not apply to that case
        self.strategy.order_types['stoploss_on_exchange'] = False

    def _load_protections(self, strategy: IStrategy):
        if self.config.get('enable_protections', False):
            conf = self.config
            if hasattr(strategy, 'protections'):
                conf = deepcopy(conf)
                conf['protections'] = strategy.protections
            self.protections = ProtectionManager(self.config, strategy.protections)

    def load_bt_data(self) -> Tuple[Dict[str, DataFrame], TimeRange]:
        """
        Loads backtest data and returns the data combined with the timerange
        as tuple.
        """
        self.progress.init_step(BacktestState.DATALOAD, 1)

        data = history.load_data(
            datadir=self.config['datadir'],
            pairs=self.pairlists.whitelist,
            timeframe=self.timeframe,
            timerange=self.timerange,
            startup_candles=self.required_startup,
            fail_without_data=True,
            data_format=self.config.get('dataformat_ohlcv', 'json'),
        )

        min_date, max_date = history.get_timerange(data)

        logger.info(f'Loading data from {min_date.strftime(DATETIME_PRINT_FORMAT)} '
                    f'up to {max_date.strftime(DATETIME_PRINT_FORMAT)} '
                    f'({(max_date - min_date).days} days).')

        # Adjust startts forward if not enough data is available
        self.timerange.adjust_start_if_necessary(timeframe_to_seconds(self.timeframe),
                                                 self.required_startup, min_date)

        self.progress.set_new_value(1)
        return data, self.timerange

    def load_bt_data_detail(self) -> None:
        """
        Loads backtest detail data (smaller timeframe) if necessary.
        """
        if self.timeframe_detail:
            self.detail_data = history.load_data(
                datadir=self.config['datadir'],
                pairs=self.pairlists.whitelist,
                timeframe=self.timeframe_detail,
                timerange=self.timerange,
                startup_candles=0,
                fail_without_data=True,
                data_format=self.config.get('dataformat_ohlcv', 'json'),
            )
        else:
            self.detail_data = {}

    def prepare_backtest(self, enable_protections):
        """
        Backtesting setup method - called once for every call to "backtest()".
        """
        PairLocks.use_db = False
        PairLocks.timeframe = self.config['timeframe']
        Trade.use_db = False
        PairLocks.reset_locks()
        Trade.reset_trades()
        self.rejected_trades = 0
        self.dataprovider.clear_cache()
        if enable_protections:
            self._load_protections(self.strategy)

    def check_abort(self):
        """
        Check if abort was requested, raise DependencyException if that's the case
        Only applies to Interactive backtest mode (webserver mode)
        """
        if self.abort:
            self.abort = False
            raise DependencyException("Stop requested")

    def _get_ohlcv_as_lists(self, processed: Dict[str, DataFrame]) -> Dict[str, Tuple]:
        """
        Helper function to convert a processed dataframes into lists for performance reasons.

        Used by backtest() - so keep this optimized for performance.
        """
        # Every change to this headers list must evaluate further usages of the resulting tuple
        # and eventually change the constants for indexes at the top
        headers = ['date', 'open', 'high', 'low', 'close', 'enter_long', 'exit_long',
                   'enter_short', 'exit_short', 'enter_tag']
        data: Dict = {}
        self.progress.init_step(BacktestState.CONVERT, len(processed))

        # Create dict with data
        for pair, pair_data in processed.items():
            self.check_abort()
            self.progress.increment()

            if not pair_data.empty:
                # Cleanup from prior runs
                pair_data.drop(headers[5:] + ['buy', 'sell'], axis=1, errors='ignore')

            df_analyzed = self.strategy.advise_exit(
                self.strategy.advise_entry(pair_data, {'pair': pair}),
                {'pair': pair}
            ).copy()
            # Trim startup period from analyzed dataframe
            df_analyzed = trim_dataframe(df_analyzed, self.timerange,
                                         startup_candles=self.required_startup)
            # To avoid using data from future, we use buy/sell signals shifted
            # from the previous candle
            for col in headers[5:]:
                if col in df_analyzed.columns:
                    df_analyzed.loc[:, col] = df_analyzed.loc[:, col].shift(1)
                else:
                    df_analyzed.loc[:, col] = 0 if col != 'enter_tag' else None

            # Update dataprovider cache
            self.dataprovider._set_cached_df(pair, self.timeframe, df_analyzed)

            df_analyzed = df_analyzed.drop(df_analyzed.head(1).index)

            # Convert from Pandas to list for performance reasons
            # (Looping Pandas is slow.)
            data[pair] = df_analyzed[headers].values.tolist()
        return data

    def _get_close_rate(self, sell_row: Tuple, trade: LocalTrade, sell: SellCheckTuple,
                        trade_dur: int) -> float:
        """
        Get close rate for backtesting result
        """
        # Special handling if high or low hit STOP_LOSS or ROI
        if sell.sell_type in (SellType.STOP_LOSS, SellType.TRAILING_STOP_LOSS):
            if trade.stop_loss > sell_row[HIGH_IDX]:
                # our stoploss was already higher than candle high,
                # possibly due to a cancelled trade exit.
                # sell at open price.
                return sell_row[OPEN_IDX]

            # Special case: trailing triggers within same candle as trade opened. Assume most
            # pessimistic price movement, which is moving just enough to arm stoploss and
            # immediately going down to stop price.
            if sell.sell_type == SellType.TRAILING_STOP_LOSS and trade_dur == 0:
                if (
                    not self.strategy.use_custom_stoploss and self.strategy.trailing_stop
                    and self.strategy.trailing_only_offset_is_reached
                    and self.strategy.trailing_stop_positive_offset is not None
                    and self.strategy.trailing_stop_positive
                ):
                    # Worst case: price reaches stop_positive_offset and dives down.
                    stop_rate = (sell_row[OPEN_IDX] *
                                 (1 + abs(self.strategy.trailing_stop_positive_offset) -
                                  abs(self.strategy.trailing_stop_positive)))
                else:
                    # Worst case: price ticks tiny bit above open and dives down.
                    stop_rate = sell_row[OPEN_IDX] * (1 - abs(trade.stop_loss_pct))
                    assert stop_rate < sell_row[HIGH_IDX]
                return stop_rate

            # Set close_rate to stoploss
            return trade.stop_loss
        elif sell.sell_type == (SellType.ROI):
            roi_entry, roi = self.strategy.min_roi_reached_entry(trade_dur)
            if roi is not None and roi_entry is not None:
                if roi == -1 and roi_entry % self.timeframe_min == 0:
                    # When forceselling with ROI=-1, the roi time will always be equal to trade_dur.
                    # If that entry is a multiple of the timeframe (so on candle open)
                    # - we'll use open instead of close
                    return sell_row[OPEN_IDX]

                # - (Expected abs profit + open_rate + open_fee) / (fee_close -1)
                close_rate = - (trade.open_rate * roi + trade.open_rate *
                                (1 + trade.fee_open)) / (trade.fee_close - 1)

                if (trade_dur > 0 and trade_dur == roi_entry
                        and roi_entry % self.timeframe_min == 0
                        and sell_row[OPEN_IDX] > close_rate):
                    # new ROI entry came into effect.
                    # use Open rate if open_rate > calculated sell rate
                    return sell_row[OPEN_IDX]

                # Use the maximum between close_rate and low as we
                # cannot sell outside of a candle.
                # Applies when a new ROI setting comes in place and the whole candle is above that.
                return min(max(close_rate, sell_row[LOW_IDX]), sell_row[HIGH_IDX])

            else:
                # This should not be reached...
                return sell_row[OPEN_IDX]
        else:
            return sell_row[OPEN_IDX]

    def _get_sell_trade_entry_for_candle(self, trade: LocalTrade,
                                         sell_row: Tuple) -> Optional[LocalTrade]:
        sell_candle_time = sell_row[DATE_IDX].to_pydatetime()
        enter = sell_row[SHORT_IDX] if trade.is_short else sell_row[LONG_IDX]
        exit_ = sell_row[ESHORT_IDX] if trade.is_short else sell_row[ELONG_IDX]
        sell = self.strategy.should_exit(
            trade, sell_row[OPEN_IDX], sell_candle_time,  # type: ignore
            enter=enter, exit_=exit_,
            low=sell_row[LOW_IDX], high=sell_row[HIGH_IDX]
            )

        if sell.sell_flag:
            trade.close_date = sell_candle_time
            trade.sell_reason = sell.sell_reason
            trade_dur = int((trade.close_date_utc - trade.open_date_utc).total_seconds() // 60)
            closerate = self._get_close_rate(sell_row, trade, sell, trade_dur)

            # Confirm trade exit:
            time_in_force = self.strategy.order_time_in_force['sell']
            if not strategy_safe_wrapper(self.strategy.confirm_trade_exit, default_retval=True)(
                    pair=trade.pair, trade=trade, order_type='limit', amount=trade.amount,
                    rate=closerate,
                    time_in_force=time_in_force,
                    sell_reason=sell.sell_reason,
                    current_time=sell_candle_time):
                return None

            trade.close(closerate, show_msg=False)
            return trade

        return None

    def _get_sell_trade_entry(self, trade: LocalTrade, sell_row: Tuple) -> Optional[LocalTrade]:
        if self.timeframe_detail and trade.pair in self.detail_data:
            sell_candle_time = sell_row[DATE_IDX].to_pydatetime()
            sell_candle_end = sell_candle_time + timedelta(minutes=self.timeframe_min)

            detail_data = self.detail_data[trade.pair]
            detail_data = detail_data.loc[
                (detail_data['date'] >= sell_candle_time) &
                (detail_data['date'] < sell_candle_end)
<<<<<<< HEAD
            ]
            if len(detail_data) == 0:
                # Fall back to "regular" data if no detail data was found for this candle
                return self._get_sell_trade_entry_for_candle(trade, sell_row)
            detail_data['enter_long'] = sell_row[LONG_IDX]
            detail_data['exit_long'] = sell_row[ELONG_IDX]
            detail_data['enter_short'] = sell_row[SHORT_IDX]
            detail_data['exit_short'] = sell_row[ESHORT_IDX]
            headers = ['date', 'open', 'high', 'low', 'close', 'enter_long', 'exit_long',
                       'enter_short', 'exit_short']
=======
             ].copy()
            if len(detail_data) == 0:
                # Fall back to "regular" data if no detail data was found for this candle
                return self._get_sell_trade_entry_for_candle(trade, sell_row)
            detail_data.loc[:, 'buy'] = sell_row[BUY_IDX]
            detail_data.loc[:, 'sell'] = sell_row[SELL_IDX]
            headers = ['date', 'buy', 'open', 'close', 'sell', 'low', 'high']
>>>>>>> f69cb39a
            for det_row in detail_data[headers].values.tolist():
                res = self._get_sell_trade_entry_for_candle(trade, det_row)
                if res:
                    return res

            return None

        else:
            return self._get_sell_trade_entry_for_candle(trade, sell_row)

    def _enter_trade(self, pair: str, row: List, direction: str) -> Optional[LocalTrade]:
        try:
            stake_amount = self.wallets.get_trade_stake_amount(pair, None)
        except DependencyException:
            return None

        min_stake_amount = self.exchange.get_min_pair_stake_amount(pair, row[OPEN_IDX], -0.05) or 0
        max_stake_amount = self.wallets.get_available_stake_amount()

        stake_amount = strategy_safe_wrapper(self.strategy.custom_stake_amount,
                                             default_retval=stake_amount)(
            pair=pair, current_time=row[DATE_IDX].to_pydatetime(), current_rate=row[OPEN_IDX],
            proposed_stake=stake_amount, min_stake=min_stake_amount, max_stake=max_stake_amount,
            side=direction)
        stake_amount = self.wallets._validate_stake_amount(pair, stake_amount, min_stake_amount)

        if not stake_amount:
            return None

        order_type = self.strategy.order_types['buy']
        time_in_force = self.strategy.order_time_in_force['sell']
        # Confirm trade entry:
        if not strategy_safe_wrapper(self.strategy.confirm_trade_entry, default_retval=True)(
                pair=pair, order_type=order_type, amount=stake_amount, rate=row[OPEN_IDX],
                time_in_force=time_in_force, current_time=row[DATE_IDX].to_pydatetime(),
                side=direction):
            return None

        if stake_amount and (not min_stake_amount or stake_amount > min_stake_amount):
            # Enter trade
            has_enter_tag = len(row) >= ENTER_TAG_IDX + 1
            trade = LocalTrade(
                pair=pair,
                open_rate=row[OPEN_IDX],
                open_date=row[DATE_IDX].to_pydatetime(),
                stake_amount=stake_amount,
                amount=round(stake_amount / row[OPEN_IDX], 8),
                fee_open=self.fee,
                fee_close=self.fee,
                is_open=True,
                buy_tag=row[ENTER_TAG_IDX] if has_enter_tag else None,
                exchange=self._exchange_name,
                is_short=(direction == 'short'),
            )
            return trade
        return None

    def handle_left_open(self, open_trades: Dict[str, List[LocalTrade]],
                         data: Dict[str, List[Tuple]]) -> List[LocalTrade]:
        """
        Handling of left open trades at the end of backtesting
        """
        trades = []
        for pair in open_trades.keys():
            if len(open_trades[pair]) > 0:
                for trade in open_trades[pair]:
                    sell_row = data[pair][-1]

                    trade.close_date = sell_row[DATE_IDX].to_pydatetime()
                    trade.sell_reason = SellType.FORCE_SELL.value
                    trade.close(sell_row[OPEN_IDX], show_msg=False)
                    LocalTrade.close_bt_trade(trade)
                    # Deepcopy object to have wallets update correctly
                    trade1 = deepcopy(trade)
                    trade1.is_open = True
                    trades.append(trade1)
        return trades

    def trade_slot_available(self, max_open_trades: int, open_trade_count: int) -> bool:
        # Always allow trades when max_open_trades is enabled.
        if max_open_trades <= 0 or open_trade_count < max_open_trades:
            return True
        # Rejected trade
        self.rejected_trades += 1
        return False

    def check_for_trade_entry(self, row) -> Optional[str]:
        enter_long = row[LONG_IDX] == 1
        exit_long = row[ELONG_IDX] == 1
        enter_short = self._can_short and row[SHORT_IDX] == 1
        exit_short = self._can_short and row[ESHORT_IDX] == 1

        if enter_long == 1 and not any([exit_long, enter_short]):
            # Long
            return 'long'
        if enter_short == 1 and not any([exit_short, enter_long]):
            # Short
            return 'short'
        return None

    def backtest(self, processed: Dict,
                 start_date: datetime, end_date: datetime,
                 max_open_trades: int = 0, position_stacking: bool = False,
                 enable_protections: bool = False) -> Dict[str, Any]:
        """
        Implement backtesting functionality

        NOTE: This method is used by Hyperopt at each iteration. Please keep it optimized.
        Of course try to not have ugly code. By some accessor are sometime slower than functions.
        Avoid extensive logging in this method and functions it calls.

        :param processed: a processed dictionary with format {pair, data}
        :param start_date: backtesting timerange start datetime
        :param end_date: backtesting timerange end datetime
        :param max_open_trades: maximum number of concurrent trades, <= 0 means unlimited
        :param position_stacking: do we allow position stacking?
        :param enable_protections: Should protections be enabled?
        :return: DataFrame with trades (results of backtesting)
        """
        trades: List[LocalTrade] = []
        self.prepare_backtest(enable_protections)

        # Use dict of lists with data for performance
        # (looping lists is a lot faster than pandas DataFrames)
        data: Dict = self._get_ohlcv_as_lists(processed)

        # Indexes per pair, so some pairs are allowed to have a missing start.
        indexes: Dict = defaultdict(int)
        tmp = start_date + timedelta(minutes=self.timeframe_min)

        open_trades: Dict[str, List[LocalTrade]] = defaultdict(list)
        open_trade_count = 0

        self.progress.init_step(BacktestState.BACKTEST, int(
            (end_date - start_date) / timedelta(minutes=self.timeframe_min)))

        # Loop timerange and get candle for each pair at that point in time
        while tmp <= end_date:
            open_trade_count_start = open_trade_count
            self.check_abort()
            for i, pair in enumerate(data):
                row_index = indexes[pair]
                try:
                    # Row is treated as "current incomplete candle".
                    # Buy / sell signals are shifted by 1 to compensate for this.
                    row = data[pair][row_index]
                except IndexError:
                    # missing Data for one pair at the end.
                    # Warnings for this are shown during data loading
                    continue

                # Waits until the time-counter reaches the start of the data for this pair.
                if row[DATE_IDX] > tmp:
                    continue

                row_index += 1
                indexes[pair] = row_index
                self.dataprovider._set_dataframe_max_index(row_index)

                # without positionstacking, we can only have one open trade per pair.
                # max_open_trades must be respected
                # don't open on the last row
                trade_dir = self.check_for_trade_entry(row)
                if (
                    (position_stacking or len(open_trades[pair]) == 0)
                    and self.trade_slot_available(max_open_trades, open_trade_count_start)
                    and tmp != end_date
                    and trade_dir is not None
                    and not PairLocks.is_pair_locked(pair, row[DATE_IDX])
                ):
                    trade = self._enter_trade(pair, row, trade_dir)
                    if trade:
                        # TODO: hacky workaround to avoid opening > max_open_trades
                        # This emulates previous behaviour - not sure if this is correct
                        # Prevents buying if the trade-slot was freed in this candle
                        open_trade_count_start += 1
                        open_trade_count += 1
                        # logger.debug(f"{pair} - Emulate creation of new trade: {trade}.")
                        open_trades[pair].append(trade)
                        LocalTrade.add_bt_trade(trade)

                for trade in list(open_trades[pair]):
                    # also check the buying candle for sell conditions.
                    trade_entry = self._get_sell_trade_entry(trade, row)
                    # Sell occurred
                    if trade_entry:
                        # logger.debug(f"{pair} - Backtesting sell {trade}")
                        open_trade_count -= 1
                        open_trades[pair].remove(trade)

                        LocalTrade.close_bt_trade(trade)
                        trades.append(trade_entry)
                        if enable_protections:
                            self.protections.stop_per_pair(pair, row[DATE_IDX])
                            self.protections.global_stop(tmp)

            # Move time one configured time_interval ahead.
            self.progress.increment()
            tmp += timedelta(minutes=self.timeframe_min)

        trades += self.handle_left_open(open_trades, data=data)
        self.wallets.update()

        results = trade_list_to_dataframe(trades)
        return {
            'results': results,
            'config': self.strategy.config,
            'locks': PairLocks.get_all_locks(),
            'rejected_signals': self.rejected_trades,
            'final_balance': self.wallets.get_total(self.strategy.config['stake_currency']),
        }

    def backtest_one_strategy(self, strat: IStrategy, data: Dict[str, DataFrame],
                              timerange: TimeRange):
        self.progress.init_step(BacktestState.ANALYZE, 0)

        logger.info("Running backtesting for Strategy %s", strat.get_strategy_name())
        backtest_start_time = datetime.now(timezone.utc)
        self._set_strategy(strat)

        strategy_safe_wrapper(self.strategy.bot_loop_start, supress_error=True)()

        # Use max_open_trades in backtesting, except --disable-max-market-positions is set
        if self.config.get('use_max_market_positions', True):
            # Must come from strategy config, as the strategy may modify this setting.
            max_open_trades = self.strategy.config['max_open_trades']
        else:
            logger.info(
                'Ignoring max_open_trades (--disable-max-market-positions was used) ...')
            max_open_trades = 0

        # need to reprocess data every time to populate signals
        preprocessed = self.strategy.advise_all_indicators(data)

        # Trim startup period from analyzed dataframe
        preprocessed_tmp = trim_dataframes(preprocessed, timerange, self.required_startup)

        if not preprocessed_tmp:
            raise OperationalException(
                "No data left after adjusting for startup candles.")

        # Use preprocessed_tmp for date generation (the trimmed dataframe).
        # Backtesting will re-trim the dataframes after buy/sell signal generation.
        min_date, max_date = history.get_timerange(preprocessed_tmp)
        logger.info(f'Backtesting with data from {min_date.strftime(DATETIME_PRINT_FORMAT)} '
                    f'up to {max_date.strftime(DATETIME_PRINT_FORMAT)} '
                    f'({(max_date - min_date).days} days).')
        # Execute backtest and store results
        results = self.backtest(
            processed=preprocessed,
            start_date=min_date,
            end_date=max_date,
            max_open_trades=max_open_trades,
            position_stacking=self.config.get('position_stacking', False),
            enable_protections=self.config.get('enable_protections', False),
        )
        backtest_end_time = datetime.now(timezone.utc)
        results.update({
            'backtest_start_time': int(backtest_start_time.timestamp()),
            'backtest_end_time': int(backtest_end_time.timestamp()),
        })
        self.all_results[self.strategy.get_strategy_name()] = results

        return min_date, max_date

    def start(self) -> None:
        """
        Run backtesting end-to-end
        :return: None
        """
        data: Dict[str, Any] = {}

        data, timerange = self.load_bt_data()
        self.load_bt_data_detail()
        logger.info("Dataload complete. Calculating indicators")

        for strat in self.strategylist:
            min_date, max_date = self.backtest_one_strategy(strat, data, timerange)
        if len(self.strategylist) > 0:

            self.results = generate_backtest_stats(data, self.all_results,
                                                   min_date=min_date, max_date=max_date)

            if self.config.get('export', 'none') == 'trades':
                store_backtest_stats(self.config['exportfilename'], self.results)

            # Show backtest results
            show_backtest_results(self.config, self.results)<|MERGE_RESOLUTION|>--- conflicted
+++ resolved
@@ -118,7 +118,6 @@
         # Add maximum startup candle count to configuration for informative pairs support
         self.config['startup_candle_count'] = self.required_startup
         self.exchange.validate_required_startup_candles(self.required_startup, self.timeframe)
-<<<<<<< HEAD
 
         # TODO-lev: This should come from the configuration setting or better a
         # TODO-lev: combination of config/strategy "use_shorts"(?) and "can_short" from the exchange
@@ -126,9 +125,7 @@
 
         self.progress = BTProgress()
         self.abort = False
-=======
         self.init_backtest()
->>>>>>> f69cb39a
 
     def __del__(self):
         self.cleanup()
@@ -373,7 +370,7 @@
             trade, sell_row[OPEN_IDX], sell_candle_time,  # type: ignore
             enter=enter, exit_=exit_,
             low=sell_row[LOW_IDX], high=sell_row[HIGH_IDX]
-            )
+        )
 
         if sell.sell_flag:
             trade.close_date = sell_candle_time
@@ -405,26 +402,16 @@
             detail_data = detail_data.loc[
                 (detail_data['date'] >= sell_candle_time) &
                 (detail_data['date'] < sell_candle_end)
-<<<<<<< HEAD
-            ]
+            ].copy()
             if len(detail_data) == 0:
                 # Fall back to "regular" data if no detail data was found for this candle
                 return self._get_sell_trade_entry_for_candle(trade, sell_row)
-            detail_data['enter_long'] = sell_row[LONG_IDX]
-            detail_data['exit_long'] = sell_row[ELONG_IDX]
-            detail_data['enter_short'] = sell_row[SHORT_IDX]
-            detail_data['exit_short'] = sell_row[ESHORT_IDX]
+            detail_data.loc[:, 'enter_long'] = sell_row[LONG_IDX]
+            detail_data.loc[:, 'exit_long'] = sell_row[ELONG_IDX]
+            detail_data.loc[:, 'enter_long'] = sell_row[LONG_IDX]
+            detail_data.loc[:, 'exit_long'] = sell_row[ELONG_IDX]
             headers = ['date', 'open', 'high', 'low', 'close', 'enter_long', 'exit_long',
                        'enter_short', 'exit_short']
-=======
-             ].copy()
-            if len(detail_data) == 0:
-                # Fall back to "regular" data if no detail data was found for this candle
-                return self._get_sell_trade_entry_for_candle(trade, sell_row)
-            detail_data.loc[:, 'buy'] = sell_row[BUY_IDX]
-            detail_data.loc[:, 'sell'] = sell_row[SELL_IDX]
-            headers = ['date', 'buy', 'open', 'close', 'sell', 'low', 'high']
->>>>>>> f69cb39a
             for det_row in detail_data[headers].values.tolist():
                 res = self._get_sell_trade_entry_for_candle(trade, det_row)
                 if res:
