# pragma pylint: disable=missing-docstring, W0212, too-many-arguments

"""
This module contains the backtesting logic
"""
import logging
from collections import defaultdict
from copy import deepcopy
from datetime import datetime, timedelta, timezone
from typing import Any, Dict, List, Optional, Tuple

from pandas import DataFrame

from freqtrade.configuration import TimeRange, remove_credentials, validate_config_consistency
from freqtrade.constants import DATETIME_PRINT_FORMAT
from freqtrade.data import history
from freqtrade.data.btanalysis import trade_list_to_dataframe
from freqtrade.data.converter import trim_dataframe, trim_dataframes
from freqtrade.data.dataprovider import DataProvider
from freqtrade.enums import BacktestState, SellType
from freqtrade.exceptions import DependencyException, OperationalException
from freqtrade.exchange import timeframe_to_minutes, timeframe_to_seconds
from freqtrade.mixins import LoggingMixin
from freqtrade.optimize.bt_progress import BTProgress
from freqtrade.optimize.optimize_reports import (generate_backtest_stats, show_backtest_results,
                                                 store_backtest_stats)
from freqtrade.persistence import LocalTrade, PairLocks, Trade
from freqtrade.plugins.pairlistmanager import PairListManager
from freqtrade.plugins.protectionmanager import ProtectionManager
from freqtrade.resolvers import ExchangeResolver, StrategyResolver
from freqtrade.strategy.interface import IStrategy, SellCheckTuple
from freqtrade.strategy.strategy_wrapper import strategy_safe_wrapper
from freqtrade.wallets import Wallets


logger = logging.getLogger(__name__)

# Indexes for backtest tuples
DATE_IDX = 0
BUY_IDX = 1
OPEN_IDX = 2
CLOSE_IDX = 3
SELL_IDX = 4
LOW_IDX = 5
HIGH_IDX = 6
BUY_TAG_IDX = 7


class Backtesting:
    """
    Backtesting class, this class contains all the logic to run a backtest

    To run a backtest:
    backtesting = Backtesting(config)
    backtesting.start()
    """

    def __init__(self, config: Dict[str, Any]) -> None:

        LoggingMixin.show_output = False
        self.config = config
        self.results: Optional[Dict[str, Any]] = None

        # Reset keys for backtesting
        remove_credentials(self.config)
        self.strategylist: List[IStrategy] = []
        self.all_results: Dict[str, Dict] = {}

        self.exchange = ExchangeResolver.load_exchange(self.config['exchange']['name'], self.config)
        self.dataprovider = DataProvider(self.config, None)

        if self.config.get('strategy_list', None):
            for strat in list(self.config['strategy_list']):
                stratconf = deepcopy(self.config)
                stratconf['strategy'] = strat
                self.strategylist.append(StrategyResolver.load_strategy(stratconf))
                validate_config_consistency(stratconf)

        else:
            # No strategy list specified, only one strategy
            self.strategylist.append(StrategyResolver.load_strategy(self.config))
            validate_config_consistency(self.config)

        if "timeframe" not in self.config:
            raise OperationalException("Timeframe (ticker interval) needs to be set in either "
                                       "configuration or as cli argument `--timeframe 5m`")
        self.timeframe = str(self.config.get('timeframe'))
        self.timeframe_min = timeframe_to_minutes(self.timeframe)

        self.pairlists = PairListManager(self.exchange, self.config)
        if 'VolumePairList' in self.pairlists.name_list:
            raise OperationalException("VolumePairList not allowed for backtesting.")
        if 'PerformanceFilter' in self.pairlists.name_list:
            raise OperationalException("PerformanceFilter not allowed for backtesting.")

        if len(self.strategylist) > 1 and 'PrecisionFilter' in self.pairlists.name_list:
            raise OperationalException(
                "PrecisionFilter not allowed for backtesting multiple strategies."
            )

        self.dataprovider.add_pairlisthandler(self.pairlists)
        self.pairlists.refresh_pairlist()

        if len(self.pairlists.whitelist) == 0:
            raise OperationalException("No pair in whitelist.")

        if config.get('fee', None) is not None:
            self.fee = config['fee']
        else:
            self.fee = self.exchange.get_fee(symbol=self.pairlists.whitelist[0])

        Trade.use_db = False
        Trade.reset_trades()
        PairLocks.timeframe = self.config['timeframe']
        PairLocks.use_db = False
        PairLocks.reset_locks()

        self.wallets = Wallets(self.config, self.exchange, log=False)

        self.timerange = TimeRange.parse_timerange(
            None if self.config.get('timerange') is None else str(self.config.get('timerange')))

        # Get maximum required startup period
        self.required_startup = max([strat.startup_candle_count for strat in self.strategylist])
        # Add maximum startup candle count to configuration for informative pairs support
        self.config['startup_candle_count'] = self.required_startup
        self.exchange.validate_required_startup_candles(self.required_startup, self.timeframe)

        self.progress = BTProgress()
        self.abort = False

    def __del__(self):
        LoggingMixin.show_output = True
        PairLocks.use_db = True
        Trade.use_db = True

    def _set_strategy(self, strategy: IStrategy):
        """
        Load strategy into backtesting
        """
        self.strategy: IStrategy = strategy
        strategy.dp = self.dataprovider
        # Attach Wallets to Strategy baseclass
        IStrategy.wallets = self.wallets
        # Set stoploss_on_exchange to false for backtesting,
        # since a "perfect" stoploss-sell is assumed anyway
        # And the regular "stoploss" function would not apply to that case
        self.strategy.order_types['stoploss_on_exchange'] = False

    def _load_protections(self, strategy: IStrategy):
        if self.config.get('enable_protections', False):
            conf = self.config
            if hasattr(strategy, 'protections'):
                conf = deepcopy(conf)
                conf['protections'] = strategy.protections
            self.protections = ProtectionManager(self.config, strategy.protections)

    def load_bt_data(self) -> Tuple[Dict[str, DataFrame], TimeRange]:
        """
        Loads backtest data and returns the data combined with the timerange
        as tuple.
        """
        self.progress.init_step(BacktestState.DATALOAD, 1)

        data = history.load_data(
            datadir=self.config['datadir'],
            pairs=self.pairlists.whitelist,
            timeframe=self.timeframe,
            timerange=self.timerange,
            startup_candles=self.required_startup,
            fail_without_data=True,
            data_format=self.config.get('dataformat_ohlcv', 'json'),
        )

        min_date, max_date = history.get_timerange(data)

        logger.info(f'Loading data from {min_date.strftime(DATETIME_PRINT_FORMAT)} '
                    f'up to {max_date.strftime(DATETIME_PRINT_FORMAT)} '
                    f'({(max_date - min_date).days} days).')

        # Adjust startts forward if not enough data is available
        self.timerange.adjust_start_if_necessary(timeframe_to_seconds(self.timeframe),
                                                 self.required_startup, min_date)

        self.progress.set_new_value(1)
        return data, self.timerange

    def prepare_backtest(self, enable_protections):
        """
        Backtesting setup method - called once for every call to "backtest()".
        """
        PairLocks.use_db = False
        PairLocks.timeframe = self.config['timeframe']
        Trade.use_db = False
        PairLocks.reset_locks()
        Trade.reset_trades()
        self.rejected_trades = 0
        self.dataprovider.clear_cache()
        self._load_protections(self.strategy)

    def check_abort(self):
        """
        Check if abort was requested, raise DependencyException if that's the case
        Only applies to Interactive backtest mode (webserver mode)
        """
        if self.abort:
            self.abort = False
            raise DependencyException("Stop requested")

    def _get_ohlcv_as_lists(self, processed: Dict[str, DataFrame]) -> Dict[str, Tuple]:
        """
        Helper function to convert a processed dataframes into lists for performance reasons.

        Used by backtest() - so keep this optimized for performance.
        """
        # Every change to this headers list must evaluate further usages of the resulting tuple
        # and eventually change the constants for indexes at the top
        headers = ['date', 'buy', 'open', 'close', 'sell', 'low', 'high']
        data: Dict = {}
        self.progress.init_step(BacktestState.CONVERT, len(processed))

        # Create dict with data
        for pair, pair_data in processed.items():
            self.check_abort()
            self.progress.increment()
            has_buy_tag = 'buy_tag' in pair_data
            headers = headers + ['buy_tag'] if has_buy_tag else headers
            if not pair_data.empty:
                pair_data.loc[:, 'buy'] = 0  # cleanup if buy_signal is exist
                pair_data.loc[:, 'sell'] = 0  # cleanup if sell_signal is exist
                if has_buy_tag:
                    pair_data.loc[:, 'buy_tag'] = None  # cleanup if buy_tag is exist

            df_analyzed = self.strategy.advise_sell(
<<<<<<< HEAD
                self.strategy.advise_buy(
                    pair_data,
                    {'pair': pair}
                ),
=======
                self.strategy.advise_buy(pair_data, {'pair': pair}),
>>>>>>> d03444e5
                {'pair': pair}
            ).copy()
            # Trim startup period from analyzed dataframe
            df_analyzed = trim_dataframe(df_analyzed, self.timerange,
                                         startup_candles=self.required_startup)
            # To avoid using data from future, we use buy/sell signals shifted
            # from the previous candle
            df_analyzed.loc[:, 'buy'] = df_analyzed.loc[:, 'buy'].shift(1)
            df_analyzed.loc[:, 'sell'] = df_analyzed.loc[:, 'sell'].shift(1)
            if has_buy_tag:
                df_analyzed.loc[:, 'buy_tag'] = df_analyzed.loc[:, 'buy_tag'].shift(1)

            df_analyzed.drop(df_analyzed.head(1).index, inplace=True)

            # Update dataprovider cache
            self.dataprovider._set_cached_df(pair, self.timeframe, df_analyzed)

            # Convert from Pandas to list for performance reasons
            # (Looping Pandas is slow.)
            data[pair] = df_analyzed[headers].values.tolist()
        return data

    def _get_close_rate(self, sell_row: Tuple, trade: LocalTrade, sell: SellCheckTuple,
                        trade_dur: int) -> float:
        """
        Get close rate for backtesting result
        """
        # Special handling if high or low hit STOP_LOSS or ROI
        if sell.sell_type in (SellType.STOP_LOSS, SellType.TRAILING_STOP_LOSS):
            if trade.stop_loss > sell_row[HIGH_IDX]:
                # our stoploss was already higher than candle high,
                # possibly due to a cancelled trade exit.
                # sell at open price.
                return sell_row[OPEN_IDX]

            # Special case: trailing triggers within same candle as trade opened. Assume most
            # pessimistic price movement, which is moving just enough to arm stoploss and
            # immediately going down to stop price.
            if sell.sell_type == SellType.TRAILING_STOP_LOSS and trade_dur == 0:
                if (
                    not self.strategy.use_custom_stoploss and self.strategy.trailing_stop
                    and self.strategy.trailing_only_offset_is_reached
                    and self.strategy.trailing_stop_positive_offset is not None
                    and self.strategy.trailing_stop_positive
                ):
                    # Worst case: price reaches stop_positive_offset and dives down.
                    stop_rate = (sell_row[OPEN_IDX] *
                                 (1 + abs(self.strategy.trailing_stop_positive_offset) -
                                  abs(self.strategy.trailing_stop_positive)))
                else:
                    # Worst case: price ticks tiny bit above open and dives down.
                    stop_rate = sell_row[OPEN_IDX] * (1 - abs(trade.stop_loss_pct))
                    assert stop_rate < sell_row[HIGH_IDX]
                return stop_rate

            # Set close_rate to stoploss
            return trade.stop_loss
        elif sell.sell_type == (SellType.ROI):
            roi_entry, roi = self.strategy.min_roi_reached_entry(trade_dur)
            if roi is not None and roi_entry is not None:
                if roi == -1 and roi_entry % self.timeframe_min == 0:
                    # When forceselling with ROI=-1, the roi time will always be equal to trade_dur.
                    # If that entry is a multiple of the timeframe (so on candle open)
                    # - we'll use open instead of close
                    return sell_row[OPEN_IDX]

                # - (Expected abs profit + open_rate + open_fee) / (fee_close -1)
                close_rate = - (trade.open_rate * roi + trade.open_rate *
                                (1 + trade.fee_open)) / (trade.fee_close - 1)

                if (trade_dur > 0 and trade_dur == roi_entry
                        and roi_entry % self.timeframe_min == 0
                        and sell_row[OPEN_IDX] > close_rate):
                    # new ROI entry came into effect.
                    # use Open rate if open_rate > calculated sell rate
                    return sell_row[OPEN_IDX]

                # Use the maximum between close_rate and low as we
                # cannot sell outside of a candle.
                # Applies when a new ROI setting comes in place and the whole candle is above that.
                return min(max(close_rate, sell_row[LOW_IDX]), sell_row[HIGH_IDX])

            else:
                # This should not be reached...
                return sell_row[OPEN_IDX]
        else:
            return sell_row[OPEN_IDX]

    def _get_sell_trade_entry(self, trade: LocalTrade, sell_row: Tuple) -> Optional[LocalTrade]:

        sell = self.strategy.should_sell(trade, sell_row[OPEN_IDX],  # type: ignore
                                         sell_row[DATE_IDX].to_pydatetime(), sell_row[BUY_IDX],
                                         sell_row[SELL_IDX],
                                         low=sell_row[LOW_IDX], high=sell_row[HIGH_IDX])

        if sell.sell_flag:
            trade.close_date = sell_row[DATE_IDX].to_pydatetime()
            trade.sell_reason = sell.sell_reason
            trade_dur = int((trade.close_date_utc - trade.open_date_utc).total_seconds() // 60)
            closerate = self._get_close_rate(sell_row, trade, sell, trade_dur)

            # Confirm trade exit:
            time_in_force = self.strategy.order_time_in_force['sell']
            if not strategy_safe_wrapper(self.strategy.confirm_trade_exit, default_retval=True)(
                    pair=trade.pair, trade=trade, order_type='limit', amount=trade.amount,
                    rate=closerate,
                    time_in_force=time_in_force,
                    sell_reason=sell.sell_reason,
                    current_time=sell_row[DATE_IDX].to_pydatetime()):
                return None

            trade.close(closerate, show_msg=False)
            return trade

        return None

    def _enter_trade(self, pair: str, row: List) -> Optional[LocalTrade]:
        try:
            stake_amount = self.wallets.get_trade_stake_amount(pair, None)
        except DependencyException:
            return None

        min_stake_amount = self.exchange.get_min_pair_stake_amount(pair, row[OPEN_IDX], -0.05) or 0
        max_stake_amount = self.wallets.get_available_stake_amount()

        stake_amount = strategy_safe_wrapper(self.strategy.custom_stake_amount,
                                             default_retval=stake_amount)(
            pair=pair, current_time=row[DATE_IDX].to_pydatetime(), current_rate=row[OPEN_IDX],
            proposed_stake=stake_amount, min_stake=min_stake_amount, max_stake=max_stake_amount)
        stake_amount = self.wallets._validate_stake_amount(pair, stake_amount, min_stake_amount)

        if not stake_amount:
            return None

        order_type = self.strategy.order_types['buy']
        time_in_force = self.strategy.order_time_in_force['sell']
        # Confirm trade entry:
        if not strategy_safe_wrapper(self.strategy.confirm_trade_entry, default_retval=True)(
                pair=pair, order_type=order_type, amount=stake_amount, rate=row[OPEN_IDX],
                time_in_force=time_in_force, current_time=row[DATE_IDX].to_pydatetime()):
            return None

        if stake_amount and (not min_stake_amount or stake_amount > min_stake_amount):
            # Enter trade
            has_buy_tag = len(row) >= BUY_TAG_IDX + 1
            trade = LocalTrade(
                pair=pair,
                open_rate=row[OPEN_IDX],
                open_date=row[DATE_IDX].to_pydatetime(),
                stake_amount=stake_amount,
                amount=round(stake_amount / row[OPEN_IDX], 8),
                fee_open=self.fee,
                fee_close=self.fee,
                is_open=True,
                buy_tag=row[BUY_TAG_IDX] if has_buy_tag else None,
                exchange='backtesting',
            )
            return trade
        return None

    def handle_left_open(self, open_trades: Dict[str, List[LocalTrade]],
                         data: Dict[str, List[Tuple]]) -> List[LocalTrade]:
        """
        Handling of left open trades at the end of backtesting
        """
        trades = []
        for pair in open_trades.keys():
            if len(open_trades[pair]) > 0:
                for trade in open_trades[pair]:
                    sell_row = data[pair][-1]

                    trade.close_date = sell_row[DATE_IDX].to_pydatetime()
                    trade.sell_reason = SellType.FORCE_SELL.value
                    trade.close(sell_row[OPEN_IDX], show_msg=False)
                    LocalTrade.close_bt_trade(trade)
                    # Deepcopy object to have wallets update correctly
                    trade1 = deepcopy(trade)
                    trade1.is_open = True
                    trades.append(trade1)
        return trades

    def trade_slot_available(self, max_open_trades: int, open_trade_count: int) -> bool:
        # Always allow trades when max_open_trades is enabled.
        if max_open_trades <= 0 or open_trade_count < max_open_trades:
            return True
        # Rejected trade
        self.rejected_trades += 1
        return False

    def backtest(self, processed: Dict,
                 start_date: datetime, end_date: datetime,
                 max_open_trades: int = 0, position_stacking: bool = False,
                 enable_protections: bool = False) -> Dict[str, Any]:
        """
        Implement backtesting functionality

        NOTE: This method is used by Hyperopt at each iteration. Please keep it optimized.
        Of course try to not have ugly code. By some accessor are sometime slower than functions.
        Avoid extensive logging in this method and functions it calls.

        :param processed: a processed dictionary with format {pair, data}
        :param start_date: backtesting timerange start datetime
        :param end_date: backtesting timerange end datetime
        :param max_open_trades: maximum number of concurrent trades, <= 0 means unlimited
        :param position_stacking: do we allow position stacking?
        :param enable_protections: Should protections be enabled?
        :return: DataFrame with trades (results of backtesting)
        """
        trades: List[LocalTrade] = []
        self.prepare_backtest(enable_protections)

        # Use dict of lists with data for performance
        # (looping lists is a lot faster than pandas DataFrames)
        data: Dict = self._get_ohlcv_as_lists(processed)

        # Indexes per pair, so some pairs are allowed to have a missing start.
        indexes: Dict = defaultdict(int)
        tmp = start_date + timedelta(minutes=self.timeframe_min)

        open_trades: Dict[str, List[LocalTrade]] = defaultdict(list)
        open_trade_count = 0

        self.progress.init_step(BacktestState.BACKTEST, int(
            (end_date - start_date) / timedelta(minutes=self.timeframe_min)))

        # Loop timerange and get candle for each pair at that point in time
        while tmp <= end_date:
            open_trade_count_start = open_trade_count
            self.check_abort()
            for i, pair in enumerate(data):
                row_index = indexes[pair]
                try:
                    row = data[pair][row_index]
                except IndexError:
                    # missing Data for one pair at the end.
                    # Warnings for this are shown during data loading
                    continue

                # Waits until the time-counter reaches the start of the data for this pair.
                if row[DATE_IDX] > tmp:
                    continue

                row_index += 1
                self.dataprovider._set_dataframe_max_index(row_index)
                indexes[pair] = row_index

                # without positionstacking, we can only have one open trade per pair.
                # max_open_trades must be respected
                # don't open on the last row
                if (
                    (position_stacking or len(open_trades[pair]) == 0)
                    and self.trade_slot_available(max_open_trades, open_trade_count_start)
                    and tmp != end_date
                    and row[BUY_IDX] == 1
                    and row[SELL_IDX] != 1
                    and not PairLocks.is_pair_locked(pair, row[DATE_IDX])
                ):
                    trade = self._enter_trade(pair, row)
                    if trade:
                        # TODO: hacky workaround to avoid opening > max_open_trades
                        # This emulates previous behaviour - not sure if this is correct
                        # Prevents buying if the trade-slot was freed in this candle
                        open_trade_count_start += 1
                        open_trade_count += 1
                        # logger.debug(f"{pair} - Emulate creation of new trade: {trade}.")
                        open_trades[pair].append(trade)
                        LocalTrade.add_bt_trade(trade)

                for trade in open_trades[pair]:
                    # also check the buying candle for sell conditions.
                    trade_entry = self._get_sell_trade_entry(trade, row)
                    # Sell occurred
                    if trade_entry:
                        # logger.debug(f"{pair} - Backtesting sell {trade}")
                        open_trade_count -= 1
                        open_trades[pair].remove(trade)

                        LocalTrade.close_bt_trade(trade)
                        trades.append(trade_entry)
                        if enable_protections:
                            self.protections.stop_per_pair(pair, row[DATE_IDX])
                            self.protections.global_stop(tmp)

            # Move time one configured time_interval ahead.
            self.progress.increment()
            tmp += timedelta(minutes=self.timeframe_min)

        trades += self.handle_left_open(open_trades, data=data)
        self.wallets.update()

        results = trade_list_to_dataframe(trades)
        return {
            'results': results,
            'config': self.strategy.config,
            'locks': PairLocks.get_all_locks(),
            'rejected_signals': self.rejected_trades,
            'final_balance': self.wallets.get_total(self.strategy.config['stake_currency']),
        }

    def backtest_one_strategy(self, strat: IStrategy, data: Dict[str, Any], timerange: TimeRange):
        self.progress.init_step(BacktestState.ANALYZE, 0)

        logger.info("Running backtesting for Strategy %s", strat.get_strategy_name())
        backtest_start_time = datetime.now(timezone.utc)
        self._set_strategy(strat)

        strategy_safe_wrapper(self.strategy.bot_loop_start, supress_error=True)()

        # Use max_open_trades in backtesting, except --disable-max-market-positions is set
        if self.config.get('use_max_market_positions', True):
            # Must come from strategy config, as the strategy may modify this setting.
            max_open_trades = self.strategy.config['max_open_trades']
        else:
            logger.info(
                'Ignoring max_open_trades (--disable-max-market-positions was used) ...')
            max_open_trades = 0

        # need to reprocess data every time to populate signals
        preprocessed = self.strategy.ohlcvdata_to_dataframe(data)

        # Trim startup period from analyzed dataframe
        preprocessed_tmp = trim_dataframes(preprocessed, timerange, self.required_startup)

        if not preprocessed_tmp:
            raise OperationalException(
                "No data left after adjusting for startup candles.")

        # Use preprocessed_tmp for date generation (the trimmed dataframe).
        # Backtesting will re-trim the dataframes after buy/sell signal generation.
        min_date, max_date = history.get_timerange(preprocessed_tmp)
        logger.info(f'Backtesting with data from {min_date.strftime(DATETIME_PRINT_FORMAT)} '
                    f'up to {max_date.strftime(DATETIME_PRINT_FORMAT)} '
                    f'({(max_date - min_date).days} days).')
        # Execute backtest and store results
        results = self.backtest(
            processed=preprocessed,
            start_date=min_date,
            end_date=max_date,
            max_open_trades=max_open_trades,
            position_stacking=self.config.get('position_stacking', False),
            enable_protections=self.config.get('enable_protections', False),
        )
        backtest_end_time = datetime.now(timezone.utc)
        results.update({
            'backtest_start_time': int(backtest_start_time.timestamp()),
            'backtest_end_time': int(backtest_end_time.timestamp()),
        })
        self.all_results[self.strategy.get_strategy_name()] = results

        return min_date, max_date

    def start(self) -> None:
        """
        Run backtesting end-to-end
        :return: None
        """
        data: Dict[str, Any] = {}

        data, timerange = self.load_bt_data()
        logger.info("Dataload complete. Calculating indicators")

        for strat in self.strategylist:
            min_date, max_date = self.backtest_one_strategy(strat, data, timerange)
        if len(self.strategylist) > 0:

            self.results = generate_backtest_stats(data, self.all_results,
                                                   min_date=min_date, max_date=max_date)

            if self.config.get('export', 'none') == 'trades':
                store_backtest_stats(self.config['exportfilename'], self.results)

            # Show backtest results
            show_backtest_results(self.config, self.results)<|MERGE_RESOLUTION|>--- conflicted
+++ resolved
@@ -232,14 +232,7 @@
                     pair_data.loc[:, 'buy_tag'] = None  # cleanup if buy_tag is exist
 
             df_analyzed = self.strategy.advise_sell(
-<<<<<<< HEAD
-                self.strategy.advise_buy(
-                    pair_data,
-                    {'pair': pair}
-                ),
-=======
                 self.strategy.advise_buy(pair_data, {'pair': pair}),
->>>>>>> d03444e5
                 {'pair': pair}
             ).copy()
             # Trim startup period from analyzed dataframe
