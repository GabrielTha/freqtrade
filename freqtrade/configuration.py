--- conflicted
+++ resolved
@@ -309,13 +309,10 @@
             config.update({'print_all': self.args.print_all})
             logger.info('Parameter --print-all detected: %s', config.get('print_all'))
 
-<<<<<<< HEAD
         if 'hyperopt_jobs' in self.args and self.args.hyperopt_jobs:
             config.update({'hyperopt_jobs': self.args.hyperopt_jobs})
             logger.info('Parameter -j/--job-workers detected: %s', config.get('hyperopt_jobs'))
 
-=======
->>>>>>> bced5396
         if 'refresh_pairs' in self.args and self.args.refresh_pairs:
             config.update({'refresh_pairs': True})
             logger.info('Parameter -r/--refresh-pairs-cached detected ...')
