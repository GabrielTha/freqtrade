--- conflicted
+++ resolved
@@ -74,20 +74,6 @@
         model.to(self.device)
         optimizer = torch.optim.AdamW(model.parameters(), lr=self.learning_rate)
         criterion = torch.nn.MSELoss()
-<<<<<<< HEAD
-        init_model = self.get_init_model(dk.pair)
-        trainer = PyTorchTransformerTrainer(
-            model=model,
-            optimizer=optimizer,
-            criterion=criterion,
-            device=self.device,
-            init_model=init_model,
-            data_convertor=self.data_convertor,
-            window_size=self.window_size,
-            tb_logger=self.tb_logger,
-            **self.trainer_kwargs,
-        )
-=======
         # check if continual_learning is activated, and retreive the model to continue training
         trainer = self.get_init_model(dk.pair)
         if trainer is None:
@@ -98,9 +84,9 @@
                 device=self.device,
                 data_convertor=self.data_convertor,
                 window_size=self.window_size,
+                tb_logger=self.tb_logger,
                 **self.trainer_kwargs,
             )
->>>>>>> af8fbad2
         trainer.fit(data_dictionary, self.splits)
         return trainer
 
