"""
This module contains the class to persist trades into SQLite
"""
import logging
from datetime import datetime, timedelta, timezone
from decimal import Decimal
from typing import Any, Dict, List, Optional

from sqlalchemy import (Boolean, Column, DateTime, Enum, Float, ForeignKey, Integer, String,
                        UniqueConstraint, desc, func)
from sqlalchemy.orm import Query, relationship

from freqtrade.constants import DATETIME_PRINT_FORMAT, NON_OPEN_EXCHANGE_STATES, BuySell, LongShort
from freqtrade.enums import ExitType, TradingMode
from freqtrade.exceptions import DependencyException, OperationalException
from freqtrade.leverage import interest
from freqtrade.persistence.base import _DECL_BASE
from freqtrade.persistence.keyvalue import KeyValue
from freqtrade.persistence.keyvalue_middleware import KeyValues


logger = logging.getLogger(__name__)


class Order(_DECL_BASE):
    """
    Order database model
    Keeps a record of all orders placed on the exchange

    One to many relationship with Trades:
      - One trade can have many orders
      - One Order can only be associated with one Trade

    Mirrors CCXT Order structure
    """
    __tablename__ = 'orders'
    # Uniqueness should be ensured over pair, order_id
    # its likely that order_id is unique per Pair on some exchanges.
    __table_args__ = (UniqueConstraint('ft_pair', 'order_id', name="_order_pair_order_id"),)

    id = Column(Integer, primary_key=True)
    ft_trade_id = Column(Integer, ForeignKey('trades.id'), index=True)

    trade = relationship("Trade", back_populates="orders")

    # order_side can only be 'buy', 'sell' or 'stoploss'
    ft_order_side: str = Column(String(25), nullable=False)
    ft_pair: str = Column(String(25), nullable=False)
    ft_is_open = Column(Boolean, nullable=False, default=True, index=True)

    order_id: str = Column(String(255), nullable=False, index=True)
    status = Column(String(255), nullable=True)
    symbol = Column(String(25), nullable=True)
    order_type: str = Column(String(50), nullable=True)
    side = Column(String(25), nullable=True)
    price = Column(Float, nullable=True)
    average = Column(Float, nullable=True)
    amount = Column(Float, nullable=True)
    filled = Column(Float, nullable=True)
    remaining = Column(Float, nullable=True)
    cost = Column(Float, nullable=True)
    order_date = Column(DateTime, nullable=True, default=datetime.utcnow)
    order_filled_date = Column(DateTime, nullable=True)
    order_update_date = Column(DateTime, nullable=True)

    ft_fee_base = Column(Float, nullable=True)

    @property
    def order_date_utc(self) -> datetime:
        """ Order-date with UTC timezoneinfo"""
        return self.order_date.replace(tzinfo=timezone.utc)

    @property
    def safe_price(self) -> float:
        return self.average or self.price

    @property
    def safe_filled(self) -> float:
        return self.filled if self.filled is not None else self.amount or 0.0

    @property
    def safe_fee_base(self) -> float:
        return self.ft_fee_base or 0.0

    @property
    def safe_amount_after_fee(self) -> float:
        return self.safe_filled - self.safe_fee_base

    def __repr__(self):

        return (f'Order(id={self.id}, order_id={self.order_id}, trade_id={self.ft_trade_id}, '
                f'side={self.side}, order_type={self.order_type}, status={self.status})')

    def update_from_ccxt_object(self, order):
        """
        Update Order from ccxt response
        Only updates if fields are available from ccxt -
        """
        if self.order_id != str(order['id']):
            raise DependencyException("Order-id's don't match")

        self.status = order.get('status', self.status)
        self.symbol = order.get('symbol', self.symbol)
        self.order_type = order.get('type', self.order_type)
        self.side = order.get('side', self.side)
        self.price = order.get('price', self.price)
        self.amount = order.get('amount', self.amount)
        self.filled = order.get('filled', self.filled)
        self.average = order.get('average', self.average)
        self.remaining = order.get('remaining', self.remaining)
        self.cost = order.get('cost', self.cost)

        if 'timestamp' in order and order['timestamp'] is not None:
            self.order_date = datetime.fromtimestamp(order['timestamp'] / 1000, tz=timezone.utc)

        self.ft_is_open = True
        if self.status in NON_OPEN_EXCHANGE_STATES:
            self.ft_is_open = False
            if (order.get('filled', 0.0) or 0.0) > 0:
                self.order_filled_date = datetime.now(timezone.utc)
        self.order_update_date = datetime.now(timezone.utc)

    def to_ccxt_object(self) -> Dict[str, Any]:
        return {
            'id': self.order_id,
            'symbol': self.ft_pair,
            'price': self.price,
            'average': self.average,
            'amount': self.amount,
            'cost': self.cost,
            'type': self.order_type,
            'side': self.ft_order_side,
            'filled': self.filled,
            'remaining': self.remaining,
            'datetime': self.order_date_utc.strftime('%Y-%m-%dT%H:%M:%S.%f'),
            'timestamp': int(self.order_date_utc.timestamp() * 1000),
            'status': self.status,
            'fee': None,
            'info': {},
        }

    def to_json(self, entry_side: str, minified: bool = False) -> Dict[str, Any]:
        resp = {
            'amount': self.amount,
            'safe_price': self.safe_price,
            'ft_order_side': self.ft_order_side,
            'order_filled_timestamp': int(self.order_filled_date.replace(
                tzinfo=timezone.utc).timestamp() * 1000) if self.order_filled_date else None,
            'ft_is_entry': self.ft_order_side == entry_side,
        }
        if not minified:
            resp.update({
                'pair': self.ft_pair,
                'order_id': self.order_id,
                'status': self.status,
                'average': round(self.average, 8) if self.average else 0,
                'cost': self.cost if self.cost else 0,
                'filled': self.filled,
                'is_open': self.ft_is_open,
                'order_date': self.order_date.strftime(DATETIME_PRINT_FORMAT)
                if self.order_date else None,
                'order_timestamp': int(self.order_date.replace(
                    tzinfo=timezone.utc).timestamp() * 1000) if self.order_date else None,
                'order_filled_date': self.order_filled_date.strftime(DATETIME_PRINT_FORMAT)
                if self.order_filled_date else None,
                'order_type': self.order_type,
                'price': self.price,
                'remaining': self.remaining,
            })
        return resp

    def close_bt_order(self, close_date: datetime, trade: 'LocalTrade'):
        self.order_filled_date = close_date
        self.filled = self.amount
        self.remaining = 0
        self.status = 'closed'
        self.ft_is_open = False
        if (self.ft_order_side == trade.entry_side
                and len(trade.select_filled_orders(trade.entry_side)) == 1):
            trade.open_rate = self.price
            trade.recalc_open_trade_value()
            trade.adjust_stop_loss(trade.open_rate, trade.stop_loss_pct, refresh=True)

    @staticmethod
    def update_orders(orders: List['Order'], order: Dict[str, Any]):
        """
        Get all non-closed orders - useful when trying to batch-update orders
        """
        if not isinstance(order, dict):
            logger.warning(f"{order} is not a valid response object.")
            return

        filtered_orders = [o for o in orders if o.order_id == order.get('id')]
        if filtered_orders:
            oobj = filtered_orders[0]
            oobj.update_from_ccxt_object(order)
            Order.query.session.commit()
        else:
            logger.warning(f"Did not find order for {order}.")

    @staticmethod
    def parse_from_ccxt_object(order: Dict[str, Any], pair: str, side: str) -> 'Order':
        """
        Parse an order from a ccxt object and return a new order Object.
        """
        o = Order(order_id=str(order['id']), ft_order_side=side, ft_pair=pair)

        o.update_from_ccxt_object(order)
        return o

    @staticmethod
    def get_open_orders() -> List['Order']:
        """
        Retrieve open orders from the database
        :return: List of open orders
        """
        return Order.query.filter(Order.ft_is_open.is_(True)).all()

    @staticmethod
    def order_by_id(order_id: str) -> Optional['Order']:
        """
        Retrieve order based on order_id
        :return: Order or None
        """
        return Order.query.filter(Order.order_id == order_id).first()


class LocalTrade():
    """
    Trade database model.
    Used in backtesting - must be aligned to Trade model!

    """
    use_db: bool = False
    # Trades container for backtesting
    trades: List['LocalTrade'] = []
    trades_open: List['LocalTrade'] = []
    total_profit: float = 0

    id: int = 0

    orders: List[Order] = []
    keyvalues: List[KeyValue] = []

    exchange: str = ''
    pair: str = ''
    base_currency: str = ''
    stake_currency: str = ''
    is_open: bool = True
    fee_open: float = 0.0
    fee_open_cost: Optional[float] = None
    fee_open_currency: str = ''
    fee_close: float = 0.0
    fee_close_cost: Optional[float] = None
    fee_close_currency: str = ''
    open_rate: float = 0.0
    open_rate_requested: Optional[float] = None
    # open_trade_value - calculated via _calc_open_trade_value
    open_trade_value: float = 0.0
    close_rate: Optional[float] = None
    close_rate_requested: Optional[float] = None
    close_profit: Optional[float] = None
    close_profit_abs: Optional[float] = None
    stake_amount: float = 0.0
    amount: float = 0.0
    amount_requested: Optional[float] = None
    open_date: datetime
    close_date: Optional[datetime] = None
    open_order_id: Optional[str] = None
    # absolute value of the stop loss
    stop_loss: float = 0.0
    # percentage value of the stop loss
    stop_loss_pct: float = 0.0
    # absolute value of the initial stop loss
    initial_stop_loss: float = 0.0
    # percentage value of the initial stop loss
    initial_stop_loss_pct: Optional[float] = None
    # stoploss order id which is on exchange
    stoploss_order_id: Optional[str] = None
    # last update time of the stoploss order on exchange
    stoploss_last_update: Optional[datetime] = None
    # absolute value of the highest reached price
    max_rate: float = 0.0
    # Lowest price reached
    min_rate: float = 0.0
    exit_reason: str = ''
    exit_order_status: str = ''
    strategy: str = ''
    enter_tag: Optional[str] = None
    timeframe: Optional[int] = None

    trading_mode: TradingMode = TradingMode.SPOT

    # Leverage trading properties
    liquidation_price: Optional[float] = None
    is_short: bool = False
    leverage: float = 1.0

    # Margin trading properties
    interest_rate: float = 0.0

    # Futures properties
    funding_fees: Optional[float] = None

    @property
    def buy_tag(self) -> Optional[str]:
        """
        Compatibility between buy_tag (old) and enter_tag (new)
        Consider buy_tag deprecated
        """
        return self.enter_tag

    @property
    def has_no_leverage(self) -> bool:
        """Returns true if this is a non-leverage, non-short trade"""
        return ((self.leverage == 1.0 or self.leverage is None) and not self.is_short)

    @property
    def borrowed(self) -> float:
        """
            The amount of currency borrowed from the exchange for leverage trades
            If a long trade, the amount is in base currency
            If a short trade, the amount is in the other currency being traded
        """
        if self.has_no_leverage:
            return 0.0
        elif not self.is_short:
            return (self.amount * self.open_rate) * ((self.leverage - 1) / self.leverage)
        else:
            return self.amount

    @property
    def open_date_utc(self):
        return self.open_date.replace(tzinfo=timezone.utc)

    @property
    def close_date_utc(self):
        return self.close_date.replace(tzinfo=timezone.utc)

    @property
    def enter_side(self) -> str:
        """ DEPRECATED, please use entry_side instead"""
        # TODO: Please remove me after 2022.5
        return self.entry_side

    @property
    def entry_side(self) -> str:
        if self.is_short:
            return "sell"
        else:
            return "buy"

    @property
    def exit_side(self) -> BuySell:
        if self.is_short:
            return "buy"
        else:
            return "sell"

    @property
    def trade_direction(self) -> LongShort:
        if self.is_short:
            return "short"
        else:
            return "long"

    @property
    def safe_base_currency(self) -> str:
        """
        Compatibility layer for asset - which can be empty for old trades.
        """
        try:
            return self.base_currency or self.pair.split('/')[0]
        except IndexError:
            return ''

    @property
    def safe_quote_currency(self) -> str:
        """
        Compatibility layer for asset - which can be empty for old trades.
        """
        try:
            return self.stake_currency or self.pair.split('/')[1].split(':')[0]
        except IndexError:
            return ''

    def __init__(self, **kwargs):
        for key in kwargs:
            setattr(self, key, kwargs[key])
        self.recalc_open_trade_value()
        if self.trading_mode == TradingMode.MARGIN and self.interest_rate is None:
            raise OperationalException(
                f"{self.trading_mode.value} trading requires param interest_rate on trades")

    def __repr__(self):
        open_since = self.open_date.strftime(DATETIME_PRINT_FORMAT) if self.is_open else 'closed'

        return (
            f'Trade(id={self.id}, pair={self.pair}, amount={self.amount:.8f}, '
            f'is_short={self.is_short or False}, leverage={self.leverage or 1.0}, '
            f'open_rate={self.open_rate:.8f}, open_since={open_since})'
        )

    def to_json(self, minified: bool = False) -> Dict[str, Any]:
        filled_orders = self.select_filled_or_open_orders()
        orders = [order.to_json(self.entry_side, minified) for order in filled_orders]

        return {
            'trade_id': self.id,
            'pair': self.pair,
            'base_currency': self.safe_base_currency,
            'quote_currency': self.safe_quote_currency,
            'is_open': self.is_open,
            'exchange': self.exchange,
            'amount': round(self.amount, 8),
            'amount_requested': round(self.amount_requested, 8) if self.amount_requested else None,
            'stake_amount': round(self.stake_amount, 8),
            'strategy': self.strategy,
            'buy_tag': self.enter_tag,
            'enter_tag': self.enter_tag,
            'timeframe': self.timeframe,

            'fee_open': self.fee_open,
            'fee_open_cost': self.fee_open_cost,
            'fee_open_currency': self.fee_open_currency,
            'fee_close': self.fee_close,
            'fee_close_cost': self.fee_close_cost,
            'fee_close_currency': self.fee_close_currency,

            'open_date': self.open_date.strftime(DATETIME_PRINT_FORMAT),
            'open_timestamp': int(self.open_date.replace(tzinfo=timezone.utc).timestamp() * 1000),
            'open_rate': self.open_rate,
            'open_rate_requested': self.open_rate_requested,
            'open_trade_value': round(self.open_trade_value, 8),

            'close_date': (self.close_date.strftime(DATETIME_PRINT_FORMAT)
                           if self.close_date else None),
            'close_timestamp': int(self.close_date.replace(
                tzinfo=timezone.utc).timestamp() * 1000) if self.close_date else None,
            'close_rate': self.close_rate,
            'close_rate_requested': self.close_rate_requested,
            'close_profit': self.close_profit,  # Deprecated
            'close_profit_pct': round(self.close_profit * 100, 2) if self.close_profit else None,
            'close_profit_abs': self.close_profit_abs,  # Deprecated

            'trade_duration_s': (int((self.close_date_utc - self.open_date_utc).total_seconds())
                                 if self.close_date else None),
            'trade_duration': (int((self.close_date_utc - self.open_date_utc).total_seconds() // 60)
                               if self.close_date else None),

            'profit_ratio': self.close_profit,
            'profit_pct': round(self.close_profit * 100, 2) if self.close_profit else None,
            'profit_abs': self.close_profit_abs,

            'sell_reason': self.exit_reason,  # Deprecated
            'exit_reason': self.exit_reason,
            'exit_order_status': self.exit_order_status,
            'stop_loss_abs': self.stop_loss,
            'stop_loss_ratio': self.stop_loss_pct if self.stop_loss_pct else None,
            'stop_loss_pct': (self.stop_loss_pct * 100) if self.stop_loss_pct else None,
            'stoploss_order_id': self.stoploss_order_id,
            'stoploss_last_update': (self.stoploss_last_update.strftime(DATETIME_PRINT_FORMAT)
                                     if self.stoploss_last_update else None),
            'stoploss_last_update_timestamp': int(self.stoploss_last_update.replace(
                tzinfo=timezone.utc).timestamp() * 1000) if self.stoploss_last_update else None,
            'initial_stop_loss_abs': self.initial_stop_loss,
            'initial_stop_loss_ratio': (self.initial_stop_loss_pct
                                        if self.initial_stop_loss_pct else None),
            'initial_stop_loss_pct': (self.initial_stop_loss_pct * 100
                                      if self.initial_stop_loss_pct else None),
            'min_rate': self.min_rate,
            'max_rate': self.max_rate,

            'leverage': self.leverage,
            'interest_rate': self.interest_rate,
            'liquidation_price': self.liquidation_price,
            'is_short': self.is_short,
            'trading_mode': self.trading_mode,
            'funding_fees': self.funding_fees,
            'open_order_id': self.open_order_id,
            'orders': orders,
        }

    @staticmethod
    def reset_trades() -> None:
        """
        Resets all trades. Only active for backtesting mode.
        """
        LocalTrade.trades = []
        LocalTrade.trades_open = []
        LocalTrade.total_profit = 0

    def adjust_min_max_rates(self, current_price: float, current_price_low: float) -> None:
        """
        Adjust the max_rate and min_rate.
        """
        self.max_rate = max(current_price, self.max_rate or self.open_rate)
        self.min_rate = min(current_price_low, self.min_rate or self.open_rate)

    def set_isolated_liq(self, liquidation_price: Optional[float]):
        """
        Method you should use to set self.liquidation price.
        Assures stop_loss is not passed the liquidation price
        """
        if not liquidation_price:
            return
        self.liquidation_price = liquidation_price

    def _set_stop_loss(self, stop_loss: float, percent: float):
        """
        Method you should use to set self.stop_loss.
        Assures stop_loss is not passed the liquidation price
        """
        if self.liquidation_price is not None:
            if self.is_short:
                sl = min(stop_loss, self.liquidation_price)
            else:
                sl = max(stop_loss, self.liquidation_price)
        else:
            sl = stop_loss

        if not self.stop_loss:
            self.initial_stop_loss = sl
        self.stop_loss = sl

        self.stop_loss_pct = -1 * abs(percent)
        self.stoploss_last_update = datetime.utcnow()

    def adjust_stop_loss(self, current_price: float, stoploss: float,
                         initial: bool = False, refresh: bool = False) -> None:
        """
        This adjusts the stop loss to it's most recently observed setting
        :param current_price: Current rate the asset is traded
        :param stoploss: Stoploss as factor (sample -0.05 -> -5% below current price).
        :param initial: Called to initiate stop_loss.
            Skips everything if self.stop_loss is already set.
        """
        if initial and not (self.stop_loss is None or self.stop_loss == 0):
            # Don't modify if called with initial and nothing to do
            return
        refresh = True if refresh and self.nr_of_successful_entries == 1 else False

        leverage = self.leverage or 1.0
        if self.is_short:
            new_loss = float(current_price * (1 + abs(stoploss / leverage)))
            # If trading with leverage, don't set the stoploss below the liquidation price
            if self.liquidation_price:
                new_loss = min(self.liquidation_price, new_loss)
        else:
            new_loss = float(current_price * (1 - abs(stoploss / leverage)))
            # If trading with leverage, don't set the stoploss below the liquidation price
            if self.liquidation_price:
                new_loss = max(self.liquidation_price, new_loss)

        # no stop loss assigned yet
        if self.initial_stop_loss_pct is None or refresh:
            self._set_stop_loss(new_loss, stoploss)
            self.initial_stop_loss = new_loss
            self.initial_stop_loss_pct = -1 * abs(stoploss)

        # evaluate if the stop loss needs to be updated
        else:

            higher_stop = new_loss > self.stop_loss
            lower_stop = new_loss < self.stop_loss

            # stop losses only walk up, never down!,
            #   ? But adding more to a leveraged trade would create a lower liquidation price,
            #   ? decreasing the minimum stoploss
            if (higher_stop and not self.is_short) or (lower_stop and self.is_short):
                logger.debug(f"{self.pair} - Adjusting stoploss...")
                self._set_stop_loss(new_loss, stoploss)
            else:
                logger.debug(f"{self.pair} - Keeping current stoploss...")

        logger.debug(
            f"{self.pair} - Stoploss adjusted. current_price={current_price:.8f}, "
            f"open_rate={self.open_rate:.8f}, max_rate={self.max_rate or self.open_rate:.8f}, "
            f"initial_stop_loss={self.initial_stop_loss:.8f}, "
            f"stop_loss={self.stop_loss:.8f}. "
            f"Trailing stoploss saved us: "
            f"{float(self.stop_loss) - float(self.initial_stop_loss):.8f}.")

    def update_trade(self, order: Order) -> None:
        """
        Updates this entity with amount and actual open/close rates.
        :param order: order retrieved by exchange.fetch_order()
        :return: None
        """

        # Ignore open and cancelled orders
        if order.status == 'open' or order.safe_price is None:
            return

        logger.info(f'Updating trade (id={self.id}) ...')

        if order.ft_order_side == self.entry_side:
            # Update open rate and actual amount
            self.open_rate = order.safe_price
            self.amount = order.safe_amount_after_fee
            if self.is_open:
                payment = "SELL" if self.is_short else "BUY"
                logger.info(f'{order.order_type.upper()}_{payment} has been fulfilled for {self}.')
            self.open_order_id = None
            self.recalc_trade_from_orders()
        elif order.ft_order_side == self.exit_side:
            if self.is_open:
                payment = "BUY" if self.is_short else "SELL"
                # * On margin shorts, you buy a little bit more than the amount (amount + interest)
                logger.info(f'{order.order_type.upper()}_{payment} has been fulfilled for {self}.')
            self.close(order.safe_price)
        elif order.ft_order_side == 'stoploss':
            self.stoploss_order_id = None
            self.close_rate_requested = self.stop_loss
            self.exit_reason = ExitType.STOPLOSS_ON_EXCHANGE.value
            if self.is_open:
                logger.info(f'{order.order_type.upper()} is hit for {self}.')
            self.close(order.safe_price)
        else:
            raise ValueError(f'Unknown order type: {order.order_type}')
        Trade.commit()

    def close(self, rate: float, *, show_msg: bool = True) -> None:
        """
        Sets close_rate to the given rate, calculates total profit
        and marks trade as closed
        """
        self.close_rate = rate
        self.close_date = self.close_date or datetime.utcnow()
        self.close_profit = self.calc_profit_ratio(rate)
        self.close_profit_abs = self.calc_profit(rate)
        self.is_open = False
        self.exit_order_status = 'closed'
        self.open_order_id = None
        if show_msg:
            logger.info(
                'Marking %s as closed as the trade is fulfilled and found no open orders for it.',
                self
            )

    def update_fee(self, fee_cost: float, fee_currency: Optional[str], fee_rate: Optional[float],
                   side: str) -> None:
        """
        Update Fee parameters. Only acts once per side
        """
        if self.entry_side == side and self.fee_open_currency is None:
            self.fee_open_cost = fee_cost
            self.fee_open_currency = fee_currency
            if fee_rate is not None:
                self.fee_open = fee_rate
                # Assume close-fee will fall into the same fee category and take an educated guess
                self.fee_close = fee_rate
        elif self.exit_side == side and self.fee_close_currency is None:
            self.fee_close_cost = fee_cost
            self.fee_close_currency = fee_currency
            if fee_rate is not None:
                self.fee_close = fee_rate

    def fee_updated(self, side: str) -> bool:
        """
        Verify if this side (buy / sell) has already been updated
        """
        if self.entry_side == side:
            return self.fee_open_currency is not None
        elif self.exit_side == side:
            return self.fee_close_currency is not None
        else:
            return False

    def update_order(self, order: Dict) -> None:
        Order.update_orders(self.orders, order)

    def get_exit_order_count(self) -> int:
        """
        Get amount of failed exiting orders
        assumes full exits.
        """
        return len([o for o in self.orders if o.ft_order_side == self.exit_side])

    def _calc_open_trade_value(self) -> float:
        """
        Calculate the open_rate including open_fee.
        :return: Price in of the open trade incl. Fees
        """
        open_trade = Decimal(self.amount) * Decimal(self.open_rate)
        fees = open_trade * Decimal(self.fee_open)
        if self.is_short:
            return float(open_trade - fees)
        else:
            return float(open_trade + fees)

    def recalc_open_trade_value(self) -> None:
        """
        Recalculate open_trade_value.
        Must be called whenever open_rate, fee_open is changed.
        """
        self.open_trade_value = self._calc_open_trade_value()

    def calculate_interest(self) -> Decimal:
        """
        Calculate interest for this trade. Only applicable for Margin trading.
        """
        zero = Decimal(0.0)
        # If nothing was borrowed
        if self.trading_mode != TradingMode.MARGIN or self.has_no_leverage:
            return zero

        open_date = self.open_date.replace(tzinfo=None)
        now = (self.close_date or datetime.now(timezone.utc)).replace(tzinfo=None)
        sec_per_hour = Decimal(3600)
        total_seconds = Decimal((now - open_date).total_seconds())
        hours = total_seconds / sec_per_hour or zero

        rate = Decimal(self.interest_rate)
        borrowed = Decimal(self.borrowed)

        return interest(exchange_name=self.exchange, borrowed=borrowed, rate=rate, hours=hours)

    def _calc_base_close(self, amount: Decimal, rate: float, fee: float) -> Decimal:

        close_trade = amount * Decimal(rate)
        fees = close_trade * Decimal(fee)

        if self.is_short:
            return close_trade + fees
        else:
            return close_trade - fees

    def calc_close_trade_value(self, rate: float) -> float:
        """
        Calculate the Trade's close value including fees
        :param rate: rate to compare with.
        :return: value in stake currency of the open trade
        """
        if rate is None and not self.close_rate:
            return 0.0

        amount = Decimal(self.amount)
        trading_mode = self.trading_mode or TradingMode.SPOT

        if trading_mode == TradingMode.SPOT:
            return float(self._calc_base_close(amount, rate, self.fee_close))

        elif (trading_mode == TradingMode.MARGIN):

            total_interest = self.calculate_interest()

            if self.is_short:
                amount = amount + total_interest
                return float(self._calc_base_close(amount, rate, self.fee_close))
            else:
                # Currency already owned for longs, no need to purchase
                return float(self._calc_base_close(amount, rate, self.fee_close) - total_interest)

        elif (trading_mode == TradingMode.FUTURES):
            funding_fees = self.funding_fees or 0.0
            # Positive funding_fees -> Trade has gained from fees.
            # Negative funding_fees -> Trade had to pay the fees.
            if self.is_short:
                return float(self._calc_base_close(amount, rate, self.fee_close)) - funding_fees
            else:
                return float(self._calc_base_close(amount, rate, self.fee_close)) + funding_fees
        else:
            raise OperationalException(
                f"{self.trading_mode.value} trading is not yet available using freqtrade")

    def calc_profit(self, rate: float) -> float:
        """
        Calculate the absolute profit in stake currency between Close and Open trade
        :param rate: close rate to compare with.
        :return: profit in stake currency as float
        """
        close_trade_value = self.calc_close_trade_value(rate)

        if self.is_short:
            profit = self.open_trade_value - close_trade_value
        else:
            profit = close_trade_value - self.open_trade_value
        return float(f"{profit:.8f}")

    def calc_profit_ratio(self, rate: float) -> float:
        """
        Calculates the profit as ratio (including fee).
        :param rate: rate to compare with.
        :return: profit ratio as float
        """
        close_trade_value = self.calc_close_trade_value(rate)

        short_close_zero = (self.is_short and close_trade_value == 0.0)
        long_close_zero = (not self.is_short and self.open_trade_value == 0.0)
        leverage = self.leverage or 1.0

        if (short_close_zero or long_close_zero):
            return 0.0
        else:
            if self.is_short:
                profit_ratio = (1 - (close_trade_value / self.open_trade_value)) * leverage
            else:
                profit_ratio = ((close_trade_value / self.open_trade_value) - 1) * leverage

        return float(f"{profit_ratio:.8f}")

    def recalc_trade_from_orders(self):

        total_amount = 0.0
        total_stake = 0.0
        for o in self.orders:
            if (o.ft_is_open or
                    (o.ft_order_side != self.entry_side) or
                    (o.status not in NON_OPEN_EXCHANGE_STATES)):
                continue

            tmp_amount = o.safe_amount_after_fee
            tmp_price = o.average or o.price
            if tmp_amount > 0.0 and tmp_price is not None:
                total_amount += tmp_amount
                total_stake += tmp_price * tmp_amount

        if total_amount > 0:
            # Leverage not updated, as we don't allow changing leverage through DCA at the moment.
            self.open_rate = total_stake / total_amount
            self.stake_amount = total_stake / (self.leverage or 1.0)
            self.amount = total_amount
            self.fee_open_cost = self.fee_open * self.stake_amount
            self.recalc_open_trade_value()
            if self.stop_loss_pct is not None and self.open_rate is not None:
                self.adjust_stop_loss(self.open_rate, self.stop_loss_pct)

    def select_order_by_order_id(self, order_id: str) -> Optional[Order]:
        """
        Finds order object by Order id.
        :param order_id: Exchange order id
        """
        for o in self.orders:
            if o.order_id == order_id:
                return o
        return None

    def select_order(self, order_side: Optional[str] = None,
                     is_open: Optional[bool] = None) -> Optional[Order]:
        """
        Finds latest order for this orderside and status
        :param order_side: ft_order_side of the order (either 'buy', 'sell' or 'stoploss')
        :param is_open: Only search for open orders?
        :return: latest Order object if it exists, else None
        """
        orders = self.orders
        if order_side:
            orders = [o for o in self.orders if o.ft_order_side == order_side]
        if is_open is not None:
            orders = [o for o in orders if o.ft_is_open == is_open]
        if len(orders) > 0:
            return orders[-1]
        else:
            return None

    def select_filled_orders(self, order_side: Optional[str] = None) -> List['Order']:
        """
        Finds filled orders for this orderside.
        :param order_side: Side of the order (either 'buy', 'sell', or None)
        :return: array of Order objects
        """
        return [o for o in self.orders if ((o.ft_order_side == order_side) or (order_side is None))
                and o.ft_is_open is False and
                (o.filled or 0) > 0 and
                o.status in NON_OPEN_EXCHANGE_STATES]

    def select_filled_or_open_orders(self) -> List['Order']:
        """
        Finds filled or open orders
        :param order_side: Side of the order (either 'buy', 'sell', or None)
        :return: array of Order objects
        """
        return [o for o in self.orders if
                (
                    o.ft_is_open is False
                    and (o.filled or 0) > 0
                    and o.status in NON_OPEN_EXCHANGE_STATES
                    )
                or (o.ft_is_open is True and o.status is not None)
                ]

    def set_kval(self, key: str, value: Any) -> None:
        KeyValues.set_kval(key=key, value=value, trade_id=self.id)

    def get_kvals(self, key: Optional[str]) -> List[KeyValue]:
        return KeyValues.get_kval(key=key, trade_id=self.id)

    @property
    def nr_of_successful_entries(self) -> int:
        """
        Helper function to count the number of entry orders that have been filled.
        :return: int count of entry orders that have been filled for this trade.
        """

        return len(self.select_filled_orders(self.entry_side))

    @property
    def nr_of_successful_exits(self) -> int:
        """
        Helper function to count the number of exit orders that have been filled.
        :return: int count of exit orders that have been filled for this trade.
        """
        return len(self.select_filled_orders(self.exit_side))

    @property
    def nr_of_successful_buys(self) -> int:
        """
        Helper function to count the number of buy orders that have been filled.
        WARNING: Please use nr_of_successful_entries for short support.
        :return: int count of buy orders that have been filled for this trade.
        """

        return len(self.select_filled_orders('buy'))

    @property
    def nr_of_successful_sells(self) -> int:
        """
        Helper function to count the number of sell orders that have been filled.
        WARNING: Please use nr_of_successful_exits for short support.
        :return: int count of sell orders that have been filled for this trade.
        """
        return len(self.select_filled_orders('sell'))

    @property
    def sell_reason(self) -> str:
        """ DEPRECATED! Please use exit_reason instead."""
        return self.exit_reason

    @staticmethod
    def get_trades_proxy(*, pair: str = None, is_open: bool = None,
                         open_date: datetime = None, close_date: datetime = None,
                         ) -> List['LocalTrade']:
        """
        Helper function to query Trades.
        Returns a List of trades, filtered on the parameters given.
        In live mode, converts the filter to a database query and returns all rows
        In Backtest mode, uses filters on Trade.trades to get the result.

        :return: unsorted List[Trade]
        """

        # Offline mode - without database
        if is_open is not None:
            if is_open:
                sel_trades = LocalTrade.trades_open
            else:
                sel_trades = LocalTrade.trades

        else:
            # Not used during backtesting, but might be used by a strategy
            sel_trades = list(LocalTrade.trades + LocalTrade.trades_open)

        if pair:
            sel_trades = [trade for trade in sel_trades if trade.pair == pair]
        if open_date:
            sel_trades = [trade for trade in sel_trades if trade.open_date > open_date]
        if close_date:
            sel_trades = [trade for trade in sel_trades if trade.close_date
                          and trade.close_date > close_date]

        return sel_trades

    @staticmethod
    def close_bt_trade(trade):
        LocalTrade.trades_open.remove(trade)
        LocalTrade.trades.append(trade)
        LocalTrade.total_profit += trade.close_profit_abs

    @staticmethod
    def add_bt_trade(trade):
        if trade.is_open:
            LocalTrade.trades_open.append(trade)
        else:
            LocalTrade.trades.append(trade)

    @staticmethod
    def get_open_trades() -> List[Any]:
        """
        Query trades from persistence layer
        """
        return Trade.get_trades_proxy(is_open=True)

    @staticmethod
    def stoploss_reinitialization(desired_stoploss):
        """
        Adjust initial Stoploss to desired stoploss for all open trades.
        """
        for trade in Trade.get_open_trades():
            logger.info("Found open trade: %s", trade)

            # skip case if trailing-stop changed the stoploss already.
            if (trade.stop_loss == trade.initial_stop_loss
                    and trade.initial_stop_loss_pct != desired_stoploss):
                # Stoploss value got changed

                logger.info(f"Stoploss for {trade} needs adjustment...")
                # Force reset of stoploss
                trade.stop_loss = None
                trade.initial_stop_loss_pct = None
                trade.adjust_stop_loss(trade.open_rate, desired_stoploss)
                logger.info(f"New stoploss: {trade.stop_loss}.")


class Trade(_DECL_BASE, LocalTrade):
    """
    Trade database model.
    Also handles updating and querying trades

    Note: Fields must be aligned with LocalTrade class
    """
    __tablename__ = 'trades'

    use_db: bool = True

    id = Column(Integer, primary_key=True)

    orders = relationship("Order", order_by="Order.id", cascade="all, delete-orphan", lazy="joined")
    keyvalues = relationship("KeyValue", order_by="KeyValue.id", cascade="all, delete-orphan")

    exchange = Column(String(25), nullable=False)
    pair = Column(String(25), nullable=False, index=True)
    base_currency = Column(String(25), nullable=True)
    stake_currency = Column(String(25), nullable=True)
    is_open = Column(Boolean, nullable=False, default=True, index=True)
    fee_open = Column(Float, nullable=False, default=0.0)
    fee_open_cost = Column(Float, nullable=True)
    fee_open_currency = Column(String(25), nullable=True)
    fee_close = Column(Float, nullable=False, default=0.0)
    fee_close_cost = Column(Float, nullable=True)
    fee_close_currency = Column(String(25), nullable=True)
    open_rate: float = Column(Float)
    open_rate_requested = Column(Float)
    # open_trade_value - calculated via _calc_open_trade_value
    open_trade_value = Column(Float)
    close_rate: Optional[float] = Column(Float)
    close_rate_requested = Column(Float)
    close_profit = Column(Float)
    close_profit_abs = Column(Float)
    stake_amount = Column(Float, nullable=False)
    amount = Column(Float)
    amount_requested = Column(Float)
    open_date = Column(DateTime, nullable=False, default=datetime.utcnow)
    close_date = Column(DateTime)
    open_order_id = Column(String(255))
    # absolute value of the stop loss
    stop_loss = Column(Float, nullable=True, default=0.0)
    # percentage value of the stop loss
    stop_loss_pct = Column(Float, nullable=True)
    # absolute value of the initial stop loss
    initial_stop_loss = Column(Float, nullable=True, default=0.0)
    # percentage value of the initial stop loss
    initial_stop_loss_pct = Column(Float, nullable=True)
    # stoploss order id which is on exchange
    stoploss_order_id = Column(String(255), nullable=True, index=True)
    # last update time of the stoploss order on exchange
    stoploss_last_update = Column(DateTime, nullable=True)
    # absolute value of the highest reached price
    max_rate = Column(Float, nullable=True, default=0.0)
    # Lowest price reached
    min_rate = Column(Float, nullable=True)
    exit_reason = Column(String(100), nullable=True)
    exit_order_status = Column(String(100), nullable=True)
    strategy = Column(String(100), nullable=True)
    enter_tag = Column(String(100), nullable=True)
    timeframe = Column(Integer, nullable=True)

    trading_mode = Column(Enum(TradingMode), nullable=True)

    # Leverage trading properties
    leverage = Column(Float, nullable=True, default=1.0)
    is_short = Column(Boolean, nullable=False, default=False)
    liquidation_price = Column(Float, nullable=True)

    # Margin Trading Properties
    interest_rate = Column(Float, nullable=False, default=0.0)

    # Futures properties
    funding_fees = Column(Float, nullable=True, default=None)

    def __init__(self, **kwargs):
        super().__init__(**kwargs)
        self.recalc_open_trade_value()

    def delete(self) -> None:

        for order in self.orders:
            Order.query.session.delete(order)

        Trade.query.session.delete(self)
        Trade.commit()

        for kval in self.keyvalues:
            KeyValue.query.session.delete(kval)
        KeyValue.query.session.commit()

    @staticmethod
    def commit():
        Trade.query.session.commit()

    @staticmethod
    def get_trades_proxy(*, pair: str = None, is_open: bool = None,
                         open_date: datetime = None, close_date: datetime = None,
                         ) -> List['LocalTrade']:
        """
        Helper function to query Trades.j
        Returns a List of trades, filtered on the parameters given.
        In live mode, converts the filter to a database query and returns all rows
        In Backtest mode, uses filters on Trade.trades to get the result.

        :return: unsorted List[Trade]
        """
        if Trade.use_db:
            trade_filter = []
            if pair:
                trade_filter.append(Trade.pair == pair)
            if open_date:
                trade_filter.append(Trade.open_date > open_date)
            if close_date:
                trade_filter.append(Trade.close_date > close_date)
            if is_open is not None:
                trade_filter.append(Trade.is_open.is_(is_open))
            return Trade.get_trades(trade_filter).all()
        else:
            return LocalTrade.get_trades_proxy(
                pair=pair, is_open=is_open,
                open_date=open_date,
                close_date=close_date
            )

    @staticmethod
    def get_trades(trade_filter=None) -> Query:
        """
        Helper function to query Trades using filters.
        NOTE: Not supported in Backtesting.
        :param trade_filter: Optional filter to apply to trades
                             Can be either a Filter object, or a List of filters
                             e.g. `(trade_filter=[Trade.id == trade_id, Trade.is_open.is_(True),])`
                             e.g. `(trade_filter=Trade.id == trade_id)`
        :return: unsorted query object
        """
        if not Trade.use_db:
            raise NotImplementedError('`Trade.get_trades()` not supported in backtesting mode.')
        if trade_filter is not None:
            if not isinstance(trade_filter, list):
                trade_filter = [trade_filter]
            return Trade.query.filter(*trade_filter)
        else:
            return Trade.query

    @staticmethod
    def get_open_order_trades() -> List['Trade']:
        """
        Returns all open trades
        NOTE: Not supported in Backtesting.
        """
        return Trade.get_trades(Trade.open_order_id.isnot(None)).all()

    @staticmethod
    def get_open_trades_without_assigned_fees():
        """
        Returns all open trades which don't have open fees set correctly
        NOTE: Not supported in Backtesting.
        """
        return Trade.get_trades([Trade.fee_open_currency.is_(None),
                                 Trade.orders.any(),
                                 Trade.is_open.is_(True),
                                 ]).all()

    @staticmethod
    def get_closed_trades_without_assigned_fees():
        """
        Returns all closed trades which don't have fees set correctly
        NOTE: Not supported in Backtesting.
        """
        return Trade.get_trades([Trade.fee_close_currency.is_(None),
                                 Trade.orders.any(),
                                 Trade.is_open.is_(False),
                                 ]).all()

    @staticmethod
    def get_total_closed_profit() -> float:
        """
        Retrieves total realized profit
        """
        if Trade.use_db:
            total_profit = Trade.query.with_entities(
                func.sum(Trade.close_profit_abs)).filter(Trade.is_open.is_(False)).scalar()
        else:
            total_profit = sum(
                t.close_profit_abs for t in LocalTrade.get_trades_proxy(is_open=False))
        return total_profit or 0

    @staticmethod
    def total_open_trades_stakes() -> float:
        """
        Calculates total invested amount in open trades
        in stake currency
        """
        if Trade.use_db:
            total_open_stake_amount = Trade.query.with_entities(
                func.sum(Trade.stake_amount)).filter(Trade.is_open.is_(True)).scalar()
        else:
            total_open_stake_amount = sum(
                t.stake_amount for t in LocalTrade.get_trades_proxy(is_open=True))
        return total_open_stake_amount or 0

    @staticmethod
    def get_overall_performance(minutes=None) -> List[Dict[str, Any]]:
        """
        Returns List of dicts containing all Trades, including profit and trade count
        NOTE: Not supported in Backtesting.
        """
        filters = [Trade.is_open.is_(False)]
        if minutes:
            start_date = datetime.now(timezone.utc) - timedelta(minutes=minutes)
            filters.append(Trade.close_date >= start_date)
        pair_rates = Trade.query.with_entities(
            Trade.pair,
            func.sum(Trade.close_profit).label('profit_sum'),
            func.sum(Trade.close_profit_abs).label('profit_sum_abs'),
            func.count(Trade.pair).label('count')
        ).filter(*filters)\
            .group_by(Trade.pair) \
            .order_by(desc('profit_sum_abs')) \
            .all()
        return [
            {
                'pair': pair,
                'profit_ratio': profit,
                'profit': round(profit * 100, 2),  # Compatibility mode
                'profit_pct': round(profit * 100, 2),
                'profit_abs': profit_abs,
                'count': count
            }
            for pair, profit, profit_abs, count in pair_rates
        ]

    @staticmethod
    def get_enter_tag_performance(pair: Optional[str]) -> List[Dict[str, Any]]:
        """
        Returns List of dicts containing all Trades, based on buy tag performance
        Can either be average for all pairs or a specific pair provided
        NOTE: Not supported in Backtesting.
        """

        filters = [Trade.is_open.is_(False)]
        if(pair is not None):
            filters.append(Trade.pair == pair)

        enter_tag_perf = Trade.query.with_entities(
            Trade.enter_tag,
            func.sum(Trade.close_profit).label('profit_sum'),
            func.sum(Trade.close_profit_abs).label('profit_sum_abs'),
            func.count(Trade.pair).label('count')
        ).filter(*filters)\
            .group_by(Trade.enter_tag) \
            .order_by(desc('profit_sum_abs')) \
            .all()

        return [
            {
                'enter_tag': enter_tag if enter_tag is not None else "Other",
                'profit_ratio': profit,
                'profit_pct': round(profit * 100, 2),
                'profit_abs': profit_abs,
                'count': count
            }
            for enter_tag, profit, profit_abs, count in enter_tag_perf
        ]

    @staticmethod
    def get_exit_reason_performance(pair: Optional[str]) -> List[Dict[str, Any]]:
        """
        Returns List of dicts containing all Trades, based on exit reason performance
        Can either be average for all pairs or a specific pair provided
        NOTE: Not supported in Backtesting.
        """

        filters = [Trade.is_open.is_(False)]
        if(pair is not None):
            filters.append(Trade.pair == pair)

        sell_tag_perf = Trade.query.with_entities(
            Trade.exit_reason,
            func.sum(Trade.close_profit).label('profit_sum'),
            func.sum(Trade.close_profit_abs).label('profit_sum_abs'),
            func.count(Trade.pair).label('count')
        ).filter(*filters)\
            .group_by(Trade.exit_reason) \
            .order_by(desc('profit_sum_abs')) \
            .all()

        return [
            {
                'exit_reason': exit_reason if exit_reason is not None else "Other",
                'profit_ratio': profit,
                'profit_pct': round(profit * 100, 2),
                'profit_abs': profit_abs,
                'count': count
            }
            for exit_reason, profit, profit_abs, count in sell_tag_perf
        ]

    @staticmethod
    def get_mix_tag_performance(pair: Optional[str]) -> List[Dict[str, Any]]:
        """
        Returns List of dicts containing all Trades, based on entry_tag + exit_reason performance
        Can either be average for all pairs or a specific pair provided
        NOTE: Not supported in Backtesting.
        """

        filters = [Trade.is_open.is_(False)]
        if(pair is not None):
            filters.append(Trade.pair == pair)

        mix_tag_perf = Trade.query.with_entities(
            Trade.id,
            Trade.enter_tag,
            Trade.exit_reason,
            func.sum(Trade.close_profit).label('profit_sum'),
            func.sum(Trade.close_profit_abs).label('profit_sum_abs'),
            func.count(Trade.pair).label('count')
        ).filter(*filters)\
            .group_by(Trade.id) \
            .order_by(desc('profit_sum_abs')) \
            .all()

        return_list: List[Dict] = []
        for id, enter_tag, exit_reason, profit, profit_abs, count in mix_tag_perf:
            enter_tag = enter_tag if enter_tag is not None else "Other"
            exit_reason = exit_reason if exit_reason is not None else "Other"

            if(exit_reason is not None and enter_tag is not None):
                mix_tag = enter_tag + " " + exit_reason
                i = 0
                if not any(item["mix_tag"] == mix_tag for item in return_list):
                    return_list.append({'mix_tag': mix_tag,
                                        'profit': profit,
                                        'profit_pct': round(profit * 100, 2),
                                        'profit_abs': profit_abs,
                                        'count': count})
                else:
                    while i < len(return_list):
                        if return_list[i]["mix_tag"] == mix_tag:
                            return_list[i] = {
                                'mix_tag': mix_tag,
                                'profit': profit + return_list[i]["profit"],
                                'profit_pct': round(profit + return_list[i]["profit"] * 100, 2),
                                'profit_abs': profit_abs + return_list[i]["profit_abs"],
                                'count': 1 + return_list[i]["count"]}
                        i += 1

        return return_list

    @staticmethod
    def get_best_pair(start_date: datetime = datetime.fromtimestamp(0)):
        """
        Get best pair with closed trade.
        NOTE: Not supported in Backtesting.
        :returns: Tuple containing (pair, profit_sum)
        """
        best_pair = Trade.query.with_entities(
            Trade.pair, func.sum(Trade.close_profit).label('profit_sum')
        ).filter(Trade.is_open.is_(False) & (Trade.close_date >= start_date)) \
            .group_by(Trade.pair) \
            .order_by(desc('profit_sum')).first()
        return best_pair

<<<<<<< HEAD
    def set_kval(self, key: str, value: Any) -> None:
        super().set_kval(key=key, value=value)

    def get_kvals(self, key: Optional[str]) -> List[KeyValue]:
        return super().get_kvals(key=key)
=======
    @staticmethod
    def get_trading_volume(start_date: datetime = datetime.fromtimestamp(0)) -> float:
        """
        Get Trade volume based on Orders
        NOTE: Not supported in Backtesting.
        :returns: Tuple containing (pair, profit_sum)
        """
        trading_volume = Order.query.with_entities(
            func.sum(Order.cost).label('volume')
        ).filter(
            Order.order_filled_date >= start_date,
            Order.status == 'closed'
        ).scalar()
        return trading_volume
>>>>>>> bb61250b
<|MERGE_RESOLUTION|>--- conflicted
+++ resolved
@@ -1367,13 +1367,12 @@
             .order_by(desc('profit_sum')).first()
         return best_pair
 
-<<<<<<< HEAD
     def set_kval(self, key: str, value: Any) -> None:
         super().set_kval(key=key, value=value)
 
     def get_kvals(self, key: Optional[str]) -> List[KeyValue]:
         return super().get_kvals(key=key)
-=======
+
     @staticmethod
     def get_trading_volume(start_date: datetime = datetime.fromtimestamp(0)) -> float:
         """
@@ -1387,5 +1386,4 @@
             Order.order_filled_date >= start_date,
             Order.status == 'closed'
         ).scalar()
-        return trading_volume
->>>>>>> bb61250b
+        return trading_volume