--- conflicted
+++ resolved
@@ -46,7 +46,7 @@
     """
 
     @staticmethod
-    def buy_indicator_space() -> List[Dimension]:
+    def indicator_space() -> List[Dimension]:
         """
         Define your Hyperopt space for searching buy strategy parameters.
         """
@@ -63,12 +63,7 @@
             Categorical([True, False], name='fastd-enabled'),
             Categorical([True, False], name='adx-enabled'),
             Categorical([True, False], name='rsi-enabled'),
-<<<<<<< HEAD
-            Categorical(['boll', 'macd_cross_signal', 'sar_reversal'], name='trigger'),
-
-=======
             Categorical(['boll', 'macd_cross_signal', 'sar_reversal'], name='trigger')
->>>>>>> d03444e5
         ]
 
     @staticmethod
@@ -81,15 +76,11 @@
             Buy strategy Hyperopt will build and use.
             """
             long_conditions = []
-<<<<<<< HEAD
             short_conditions = []
-=======
->>>>>>> d03444e5
 
             # GUARDS AND TRENDS
             if 'mfi-enabled' in params and params['mfi-enabled']:
                 long_conditions.append(dataframe['mfi'] < params['mfi-value'])
-<<<<<<< HEAD
                 short_conditions.append(dataframe['mfi'] > params['short-mfi-value'])
             if 'fastd-enabled' in params and params['fastd-enabled']:
                 long_conditions.append(dataframe['fastd'] < params['fastd-value'])
@@ -100,54 +91,34 @@
             if 'rsi-enabled' in params and params['rsi-enabled']:
                 long_conditions.append(dataframe['rsi'] < params['rsi-value'])
                 short_conditions.append(dataframe['rsi'] > params['short-rsi-value'])
-=======
-            if 'fastd-enabled' in params and params['fastd-enabled']:
-                long_conditions.append(dataframe['fastd'] < params['fastd-value'])
-            if 'adx-enabled' in params and params['adx-enabled']:
-                long_conditions.append(dataframe['adx'] > params['adx-value'])
-            if 'rsi-enabled' in params and params['rsi-enabled']:
-                long_conditions.append(dataframe['rsi'] < params['rsi-value'])
->>>>>>> d03444e5
 
             # TRIGGERS
             if 'trigger' in params:
                 if params['trigger'] == 'boll':
                     long_conditions.append(dataframe['close'] < dataframe['bb_lowerband'])
-<<<<<<< HEAD
                     short_conditions.append(dataframe['close'] > dataframe['bb_upperband'])
-=======
->>>>>>> d03444e5
                 if params['trigger'] == 'macd_cross_signal':
                     long_conditions.append(qtpylib.crossed_above(
                         dataframe['macd'],
                         dataframe['macdsignal']
-<<<<<<< HEAD
                     ))
                     short_conditions.append(qtpylib.crossed_below(
                         dataframe['macd'],
                         dataframe['macdsignal']
-=======
->>>>>>> d03444e5
                     ))
                 if params['trigger'] == 'sar_reversal':
                     long_conditions.append(qtpylib.crossed_above(
                         dataframe['close'],
                         dataframe['sar']
-<<<<<<< HEAD
                     ))
                     short_conditions.append(qtpylib.crossed_below(
                         dataframe['close'],
                         dataframe['sar']
-=======
->>>>>>> d03444e5
                     ))
 
             # Check that volume is not 0
             long_conditions.append(dataframe['volume'] > 0)
-<<<<<<< HEAD
             short_conditions.append(dataframe['volume'] > 0)
-=======
->>>>>>> d03444e5
 
             if long_conditions:
                 dataframe.loc[
@@ -185,11 +156,7 @@
                          'sell-macd_cross_signal',
                          'sell-sar_reversal'],
                         name='sell-trigger'
-<<<<<<< HEAD
-                        ),
-=======
                         )
->>>>>>> d03444e5
         ]
 
     @staticmethod
@@ -202,15 +169,11 @@
             Sell strategy Hyperopt will build and use.
             """
             exit_long_conditions = []
-<<<<<<< HEAD
             exit_short_conditions = []
-=======
->>>>>>> d03444e5
 
             # GUARDS AND TRENDS
             if 'sell-mfi-enabled' in params and params['sell-mfi-enabled']:
                 exit_long_conditions.append(dataframe['mfi'] > params['sell-mfi-value'])
-<<<<<<< HEAD
                 exit_short_conditions.append(dataframe['mfi'] < params['exit-short-mfi-value'])
             if 'sell-fastd-enabled' in params and params['sell-fastd-enabled']:
                 exit_long_conditions.append(dataframe['fastd'] > params['sell-fastd-value'])
@@ -221,54 +184,34 @@
             if 'sell-rsi-enabled' in params and params['sell-rsi-enabled']:
                 exit_long_conditions.append(dataframe['rsi'] > params['sell-rsi-value'])
                 exit_short_conditions.append(dataframe['rsi'] < params['exit-short-rsi-value'])
-=======
-            if 'sell-fastd-enabled' in params and params['sell-fastd-enabled']:
-                exit_long_conditions.append(dataframe['fastd'] > params['sell-fastd-value'])
-            if 'sell-adx-enabled' in params and params['sell-adx-enabled']:
-                exit_long_conditions.append(dataframe['adx'] < params['sell-adx-value'])
-            if 'sell-rsi-enabled' in params and params['sell-rsi-enabled']:
-                exit_long_conditions.append(dataframe['rsi'] > params['sell-rsi-value'])
->>>>>>> d03444e5
 
             # TRIGGERS
             if 'sell-trigger' in params:
                 if params['sell-trigger'] == 'sell-boll':
                     exit_long_conditions.append(dataframe['close'] > dataframe['bb_upperband'])
-<<<<<<< HEAD
                     exit_short_conditions.append(dataframe['close'] < dataframe['bb_lowerband'])
-=======
->>>>>>> d03444e5
                 if params['sell-trigger'] == 'sell-macd_cross_signal':
                     exit_long_conditions.append(qtpylib.crossed_above(
                         dataframe['macdsignal'],
                         dataframe['macd']
-<<<<<<< HEAD
                     ))
                     exit_short_conditions.append(qtpylib.crossed_below(
                         dataframe['macdsignal'],
                         dataframe['macd']
-=======
->>>>>>> d03444e5
                     ))
                 if params['sell-trigger'] == 'sell-sar_reversal':
                     exit_long_conditions.append(qtpylib.crossed_above(
                         dataframe['sar'],
                         dataframe['close']
-<<<<<<< HEAD
                     ))
                     exit_short_conditions.append(qtpylib.crossed_below(
                         dataframe['sar'],
                         dataframe['close']
-=======
->>>>>>> d03444e5
                     ))
 
             # Check that volume is not 0
             exit_long_conditions.append(dataframe['volume'] > 0)
-<<<<<<< HEAD
             exit_short_conditions.append(dataframe['volume'] > 0)
-=======
->>>>>>> d03444e5
 
             if exit_long_conditions:
                 dataframe.loc[
