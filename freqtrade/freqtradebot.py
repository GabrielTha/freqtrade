--- conflicted
+++ resolved
@@ -17,12 +17,8 @@
 from freqtrade.data.converter import order_book_to_dataframe
 from freqtrade.data.dataprovider import DataProvider
 from freqtrade.edge import Edge
-<<<<<<< HEAD
 from freqtrade.enums import (Collateral, RPCMessageType, SellType, SignalDirection, State,
                              TradingMode)
-=======
-from freqtrade.enums import RPCMessageType, SellType, State, TradingMode
->>>>>>> bd488cc0
 from freqtrade.exceptions import (DependencyException, ExchangeError, InsufficientFundsError,
                                   InvalidOrderException, PricingError)
 from freqtrade.exchange import timeframe_to_minutes, timeframe_to_seconds
@@ -110,23 +106,15 @@
         self._exit_lock = Lock()
         LoggingMixin.__init__(self, logger, timeframe_to_seconds(self.strategy.timeframe))
 
-<<<<<<< HEAD
         self.trading_mode: TradingMode = TradingMode.SPOT
         self.collateral_type: Optional[Collateral] = None
 
-        trading_mode = self.config.get('trading_mode')
-        collateral_type = self.config.get('collateral_type')
-
-        if trading_mode:
-            self.trading_mode = TradingMode(trading_mode)
-
-        if collateral_type:
-            self.collateral_type = Collateral(collateral_type)
-=======
         if 'trading_mode' in self.config:
             self.trading_mode = TradingMode(self.config['trading_mode'])
-        else:
-            self.trading_mode = TradingMode.SPOT
+
+        if 'collateral_type' in self.config:
+            self.collateral_type = Collateral(self.config['collateral_type'])
+
         self._schedule = Scheduler()
 
         if self.trading_mode == TradingMode.FUTURES:
@@ -141,7 +129,6 @@
                 for minutes in [0, 15, 30, 45]:
                     t = str(time(time_slot, minutes, 2))
                     self._schedule.every().day.at(t).do(update)
->>>>>>> bd488cc0
 
     def notify_status(self, msg: str) -> None:
         """
@@ -481,13 +468,9 @@
 
         # running get_signal on historical data fetched
         (signal, enter_tag) = self.strategy.get_entry_signal(
-<<<<<<< HEAD
             pair,
             self.strategy.timeframe,
             analyzed_df
-=======
-            pair, self.strategy.timeframe, analyzed_df
->>>>>>> bd488cc0
         )
 
         if signal:
@@ -662,11 +645,7 @@
         if not strategy_safe_wrapper(self.strategy.confirm_trade_entry, default_retval=True)(
                 pair=pair, order_type=order_type, amount=amount, rate=enter_limit_requested,
                 time_in_force=time_in_force, current_time=datetime.now(timezone.utc),
-<<<<<<< HEAD
                 side='short' if is_short else 'long'
-=======
-                side='long'
->>>>>>> bd488cc0
         ):
             logger.info(f"User requested abortion of buying {pair}")
             return False
@@ -749,15 +728,12 @@
             # TODO-lev: compatibility layer for buy_tag (!)
             buy_tag=enter_tag,
             timeframe=timeframe_to_minutes(self.config['timeframe']),
-<<<<<<< HEAD
             leverage=leverage,
             is_short=is_short,
             interest_rate=interest_rate,
             isolated_liq=isolated_liq,
-=======
             trading_mode=self.trading_mode,
             funding_fees=funding_fees
->>>>>>> bd488cc0
         )
         trade.orders.append(order_obj)
 
