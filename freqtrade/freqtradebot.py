"""
Freqtrade is the main module of this bot. It contains the class Freqtrade()
"""

import copy
import logging
import time
import traceback
from datetime import datetime
from typing import Any, Callable, Dict, List, Optional

import arrow
from requests.exceptions import RequestException

from cachetools import TTLCache, cached

from freqtrade import (DependencyException, OperationalException,
                       TemporaryError, __version__, constants, persistence)
from freqtrade.exchange import Exchange
from freqtrade.wallets import Wallets
from freqtrade.edge import Edge
from freqtrade.persistence import Trade
from freqtrade.rpc import RPCManager, RPCMessageType
from freqtrade.resolvers import StrategyResolver
from freqtrade.state import State
from freqtrade.strategy.interface import SellType, IStrategy
from freqtrade.exchange.exchange_helpers import order_book_to_dataframe


logger = logging.getLogger(__name__)


class FreqtradeBot(object):
    """
    Freqtrade is the main class of the bot.
    This is from here the bot start its logic.
    """

    def __init__(self, config: Dict[str, Any])-> None:
        """
        Init all variables and object the bot need to work
        :param config: configuration dict, you can use the Configuration.get_config()
        method to get the config dict.
        """

        logger.info(
            'Starting freqtrade %s',
            __version__,
        )

        # Init bot states
        self.state = State.STOPPED

        # Init objects
        self.config = config
        self.strategy: IStrategy = StrategyResolver(self.config).strategy

        self.rpc: RPCManager = RPCManager(self)
        self.persistence = None
        self.exchange = Exchange(self.config)
        self.wallets = Wallets(self.exchange)

        # Initializing Edge only if enabled
        self.edge = Edge(self.config, self.exchange, self.strategy) if \
            self.config.get('edge', {}).get('enabled', False) else None

        self.active_pair_whitelist: List[str] = self.config['exchange']['pair_whitelist']
        self._init_modules()

    def _init_modules(self) -> None:
        """
        Initializes all modules and updates the config
        :return: None
        """
        # Initialize all modules

        persistence.init(self.config)

        # Set initial application state
        initial_state = self.config.get('initial_state')

        if initial_state:
            self.state = State[initial_state.upper()]
        else:
            self.state = State.STOPPED

    def cleanup(self) -> None:
        """
        Cleanup pending resources on an already stopped bot
        :return: None
        """
        logger.info('Cleaning up modules ...')
        self.rpc.cleanup()
        persistence.cleanup()

    def worker(self, old_state: State = None) -> State:
        """
        Trading routine that must be run at each loop
        :param old_state: the previous service state from the previous call
        :return: current service state
        """
        # Log state transition
        state = self.state
        if state != old_state:
            self.rpc.send_msg({
                'type': RPCMessageType.STATUS_NOTIFICATION,
                'status': f'{state.name.lower()}'
            })
            logger.info('Changing state to: %s', state.name)
            if state == State.RUNNING:
                self.rpc.startup_messages(self.config)

        if state == State.STOPPED:
            time.sleep(1)
        elif state == State.RUNNING:
            min_secs = self.config.get('internals', {}).get(
                'process_throttle_secs',
                constants.PROCESS_THROTTLE_SECS
            )

            self._throttle(func=self._process,
                           min_secs=min_secs)
        return state

    def _throttle(self, func: Callable[..., Any], min_secs: float, *args, **kwargs) -> Any:
        """
        Throttles the given callable that it
        takes at least `min_secs` to finish execution.
        :param func: Any callable
        :param min_secs: minimum execution time in seconds
        :return: Any
        """
        start = time.time()
        result = func(*args, **kwargs)
        end = time.time()
        duration = max(min_secs - (end - start), 0.0)
        logger.debug('Throttling %s for %.2f seconds', func.__name__, duration)
        time.sleep(duration)
        return result

    def _process(self) -> bool:
        """
        Queries the persistence layer for open trades and handles them,
        otherwise a new trade is created.
        :return: True if one or more trades has been created or closed, False otherwise
        """
        state_changed = False
        try:
            nb_assets = self.config.get('dynamic_whitelist', None)
            # Refresh whitelist based on wallet maintenance
            sanitized_list = self._refresh_whitelist(
                self._gen_pair_whitelist(
                    self.config['stake_currency']
                ) if nb_assets else self.config['exchange']['pair_whitelist']
            )

            # Keep only the subsets of pairs wanted (up to nb_assets)
            self.active_pair_whitelist = sanitized_list[:nb_assets] if nb_assets else sanitized_list

            # Calculating Edge positiong
            # Should be called before refresh_tickers
            # Otherwise it will override cached klines in exchange
            # with delta value (klines only from last refresh_pairs)
            if self.edge:
                self.edge.calculate()
                self.active_pair_whitelist = self.edge.adjust(self.active_pair_whitelist)

            # Query trades from persistence layer
            trades = Trade.query.filter(Trade.is_open.is_(True)).all()

            # Extend active-pair whitelist with pairs from open trades
            # ensures that tickers are downloaded for open trades
            self.active_pair_whitelist.extend([trade.pair for trade in trades
                                               if trade.pair not in self.active_pair_whitelist])

            # Refreshing candles
            self.exchange.refresh_tickers(self.active_pair_whitelist, self.strategy.ticker_interval)

            # First process current opened trades
            for trade in trades:
                state_changed |= self.process_maybe_execute_sell(trade)

            # Then looking for buy opportunities
            if len(trades) < self.config['max_open_trades']:
                state_changed = self.process_maybe_execute_buy()

            if 'unfilledtimeout' in self.config:
                # Check and handle any timed out open orders
                self.check_handle_timedout()
                Trade.session.flush()

        except TemporaryError as error:
            logger.warning('%s, retrying in 30 seconds...', error)
            time.sleep(constants.RETRY_TIMEOUT)
        except OperationalException:
            tb = traceback.format_exc()
            hint = 'Issue `/start` if you think it is safe to restart.'
            self.rpc.send_msg({
                'type': RPCMessageType.STATUS_NOTIFICATION,
                'status': f'OperationalException:\n```\n{tb}```{hint}'
            })
            logger.exception('OperationalException. Stopping trader ...')
            self.state = State.STOPPED
        return state_changed

    @cached(TTLCache(maxsize=1, ttl=1800))
    def _gen_pair_whitelist(self, base_currency: str, key: str = 'quoteVolume') -> List[str]:
        """
        Updates the whitelist with with a dynamically generated list
        :param base_currency: base currency as str
        :param key: sort key (defaults to 'quoteVolume')
        :return: List of pairs
        """

        if not self.exchange.exchange_has('fetchTickers'):
            raise OperationalException(
                'Exchange does not support dynamic whitelist.'
                'Please edit your config and restart the bot'
            )

        tickers = self.exchange.get_tickers()
        # check length so that we make sure that '/' is actually in the string
        tickers = [v for k, v in tickers.items()
                   if len(k.split('/')) == 2 and k.split('/')[1] == base_currency]

        sorted_tickers = sorted(tickers, reverse=True, key=lambda t: t[key])
        pairs = [s['symbol'] for s in sorted_tickers]
        return pairs

    def _refresh_whitelist(self, whitelist: List[str]) -> List[str]:
        """
        Check available markets and remove pair from whitelist if necessary
        :param whitelist: the sorted list (based on BaseVolume) of pairs the user might want to
        trade
        :return: the list of pairs the user wants to trade without the one unavailable or
        black_listed
        """
        sanitized_whitelist = whitelist
        markets = self.exchange.get_markets()

        markets = [m for m in markets if m['quote'] == self.config['stake_currency']]
        known_pairs = set()
        for market in markets:
            pair = market['symbol']
            # pair is not int the generated dynamic market, or in the blacklist ... ignore it
            if pair not in whitelist or pair in self.config['exchange'].get('pair_blacklist', []):
                continue
            # else the pair is valid
            known_pairs.add(pair)
            # Market is not active
            if not market['active']:
                sanitized_whitelist.remove(pair)
                logger.info(
                    'Ignoring %s from whitelist. Market is not active.',
                    pair
                )

        # We need to remove pairs that are unknown
        final_list = [x for x in sanitized_whitelist if x in known_pairs]

        return final_list

    def get_target_bid(self, pair: str, ticker: Dict[str, float]) -> float:
        """
        Calculates bid target between current ask price and last price
        :param ticker: Ticker to use for getting Ask and Last Price
        :return: float: Price
        """
        if ticker['ask'] < ticker['last']:
            ticker_rate = ticker['ask']
        else:
            balance = self.config['bid_strategy']['ask_last_balance']
            ticker_rate = ticker['ask'] + balance * (ticker['last'] - ticker['ask'])

        used_rate = ticker_rate
        config_bid_strategy = self.config.get('bid_strategy', {})
        if 'use_order_book' in config_bid_strategy and\
                config_bid_strategy.get('use_order_book', False):
            logger.info('Getting price from order book')
            order_book_top = config_bid_strategy.get('order_book_top', 1)
            order_book = self.exchange.get_order_book(pair, order_book_top)
            logger.debug('order_book %s', order_book)
            # top 1 = index 0
            order_book_rate = order_book['bids'][order_book_top - 1][0]
            # if ticker has lower rate, then use ticker ( usefull if down trending )
            logger.info('...top %s order book buy rate %0.8f', order_book_top, order_book_rate)
            if ticker_rate < order_book_rate:
                logger.info('...using ticker rate instead %0.8f', ticker_rate)
                used_rate = ticker_rate
            else:
                used_rate = order_book_rate
        else:
            logger.info('Using Last Ask / Last Price')
            used_rate = ticker_rate

        return used_rate

    def _get_trade_stake_amount(self, pair) -> Optional[float]:
        """
        Check if stake amount can be fulfilled with the available balance
        for the stake currency
        :return: float: Stake Amount
        """
        if self.edge:
            return self.edge.stake_amount(
                pair,
                self.wallets.get_free(self.config['stake_currency']),
                self.wallets.get_total(self.config['stake_currency'])
            )
        else:
            stake_amount = self.config['stake_amount']

        avaliable_amount = self.wallets.get_free(self.config['stake_currency'])

        if stake_amount == constants.UNLIMITED_STAKE_AMOUNT:
            open_trades = len(Trade.query.filter(Trade.is_open.is_(True)).all())
            if open_trades >= self.config['max_open_trades']:
                logger.warning('Can\'t open a new trade: max number of trades is reached')
                return None
            return avaliable_amount / (self.config['max_open_trades'] - open_trades)

        # Check if stake_amount is fulfilled
        if avaliable_amount < stake_amount:
            raise DependencyException(
                'Available balance(%f %s) is lower than stake amount(%f %s)' % (
                    avaliable_amount, self.config['stake_currency'],
                    stake_amount, self.config['stake_currency'])
            )

        return stake_amount

    def _get_min_pair_stake_amount(self, pair: str, price: float) -> Optional[float]:
        markets = self.exchange.get_markets()
        markets = [m for m in markets if m['symbol'] == pair]
        if not markets:
            raise ValueError(f'Can\'t get market information for symbol {pair}')

        market = markets[0]

        if 'limits' not in market:
            return None

        min_stake_amounts = []
        limits = market['limits']
        if ('cost' in limits and 'min' in limits['cost']
                and limits['cost']['min'] is not None):
            min_stake_amounts.append(limits['cost']['min'])

        if ('amount' in limits and 'min' in limits['amount']
                and limits['amount']['min'] is not None):
            min_stake_amounts.append(limits['amount']['min'] * price)

        if not min_stake_amounts:
            return None

        amount_reserve_percent = 1 - 0.05  # reserve 5% + stoploss
        if self.strategy.stoploss is not None:
            amount_reserve_percent += self.strategy.stoploss
        # it should not be more than 50%
        amount_reserve_percent = max(amount_reserve_percent, 0.5)
        return min(min_stake_amounts) / amount_reserve_percent

    def create_trade(self) -> bool:
        """
        Checks the implemented trading indicator(s) for a randomly picked pair,
        if one pair triggers the buy_signal a new trade record gets created
        :return: True if a trade object has been created and persisted, False otherwise
        """
        interval = self.strategy.ticker_interval
        whitelist = copy.deepcopy(self.active_pair_whitelist)

        # Remove currently opened and latest pairs from whitelist
        for trade in Trade.query.filter(Trade.is_open.is_(True)).all():
            if trade.pair in whitelist:
                whitelist.remove(trade.pair)
                logger.debug('Ignoring %s in pair whitelist', trade.pair)

        if not whitelist:
            raise DependencyException('No currency pairs in whitelist')

        # running get_signal on historical data fetched
        for _pair in whitelist:
            (buy, sell) = self.strategy.get_signal(_pair, interval, self.exchange.klines.get(_pair))
            if buy and not sell:
                stake_amount = self._get_trade_stake_amount(_pair)
                if not stake_amount:
                    return False

                logger.info(
                    'Buy signal found: about create a new trade with stake_amount: %f ...',
                    stake_amount
                )

                bidstrat_check_depth_of_market = self.config.get('bid_strategy', {}).\
                    get('check_depth_of_market', {})
                if (bidstrat_check_depth_of_market.get('enabled', False)) and\
                        (bidstrat_check_depth_of_market.get('bids_to_ask_delta', 0) > 0):
                    if self._check_depth_of_market_buy(_pair, bidstrat_check_depth_of_market):
                        return self.execute_buy(_pair, stake_amount)
                    else:
                        return False
                return self.execute_buy(_pair, stake_amount)

        return False

    def _check_depth_of_market_buy(self, pair: str, conf: Dict) -> bool:
        """
        Checks depth of market before executing a buy
        """
        conf_bids_to_ask_delta = conf.get('bids_to_ask_delta', 0)
        logger.info('checking depth of market for %s', pair)
        order_book = self.exchange.get_order_book(pair, 1000)
        order_book_data_frame = order_book_to_dataframe(order_book['bids'], order_book['asks'])
        order_book_bids = order_book_data_frame['b_size'].sum()
        order_book_asks = order_book_data_frame['a_size'].sum()
        bids_ask_delta = order_book_bids / order_book_asks
        logger.info('bids: %s, asks: %s, delta: %s', order_book_bids,
                    order_book_asks, bids_ask_delta)
        if bids_ask_delta >= conf_bids_to_ask_delta:
            return True
        return False

    def execute_buy(self, pair: str, stake_amount: float, price: Optional[float] = None) -> bool:
        """
        Executes a limit buy for the given pair
        :param pair: pair for which we want to create a LIMIT_BUY
        :return: None
        """
        pair_s = pair.replace('_', '/')
        pair_url = self.exchange.get_pair_detail_url(pair)
        stake_currency = self.config['stake_currency']
        fiat_currency = self.config.get('fiat_display_currency', None)

        if price:
            buy_limit = price
        else:
            # Calculate amount
            buy_limit = self.get_target_bid(pair, self.exchange.get_ticker(pair))

        min_stake_amount = self._get_min_pair_stake_amount(pair_s, buy_limit)
        if min_stake_amount is not None and min_stake_amount > stake_amount:
            logger.warning(
                f'Can\'t open a new trade for {pair_s}: stake amount'
                f' is too small ({stake_amount} < {min_stake_amount})'
            )
            return False

        amount = stake_amount / buy_limit

        order_id = self.exchange.buy(pair=pair, ordertype=self.strategy.order_types['buy'],
                                     amount=amount, rate=buy_limit)['id']

        self.rpc.send_msg({
            'type': RPCMessageType.BUY_NOTIFICATION,
            'exchange': self.exchange.name.capitalize(),
            'pair': pair_s,
            'market_url': pair_url,
            'limit': buy_limit,
            'stake_amount': stake_amount,
            'stake_currency': stake_currency,
            'fiat_currency': fiat_currency
        })

        # Fee is applied twice because we make a LIMIT_BUY and LIMIT_SELL
        fee = self.exchange.get_fee(symbol=pair, taker_or_maker='maker')
        trade = Trade(
            pair=pair,
            stake_amount=stake_amount,
            amount=amount,
            fee_open=fee,
            fee_close=fee,
            open_rate=buy_limit,
            open_rate_requested=buy_limit,
            open_date=datetime.utcnow(),
            exchange=self.exchange.id,
            open_order_id=order_id,
            strategy=self.strategy.get_strategy_name(),
            ticker_interval=constants.TICKER_INTERVAL_MINUTES[self.config['ticker_interval']]
        )

        Trade.session.add(trade)
        Trade.session.flush()

        # Updating wallets
        self.wallets.update()

        return True

    def process_maybe_execute_buy(self) -> bool:
        """
        Tries to execute a buy trade in a safe way
        :return: True if executed
        """
        try:
            # Create entity and execute trade
            if self.create_trade():
                return True

            logger.info('Found no buy signals for whitelisted currencies. Trying again..')
            return False
        except DependencyException as exception:
            logger.warning('Unable to create trade: %s', exception)
            return False

    def process_maybe_execute_sell(self, trade: Trade) -> bool:
        """
        Tries to execute a sell trade
        :return: True if executed
        """
        try:
            # Get order details for actual price per unit
            if trade.open_order_id:
                # Update trade with order values
                logger.info('Found open order for %s', trade)
                order = self.exchange.get_order(trade.open_order_id, trade.pair)
                # Try update amount (binance-fix)
                try:
                    new_amount = self.get_real_amount(trade, order)
                    if order['amount'] != new_amount:
                        order['amount'] = new_amount
                        # Fee was applied, so set to 0
                        trade.fee_open = 0

                except OperationalException as exception:
                    logger.warning("could not update trade amount: %s", exception)

                trade.update(order)

            if self.strategy.order_types.get('stoploss_on_exchange') and trade.is_open:
                result = self.handle_stoploss_on_exchange(trade)
                if result:
                    self.wallets.update()
                    return result

            if trade.is_open and trade.open_order_id is None:
                # Check if we can sell our current pair
                result = self.handle_trade(trade)

                # Updating wallets if any trade occured
                if result:
                    self.wallets.update()

                return result

        except DependencyException as exception:
            logger.warning('Unable to sell trade: %s', exception)
        return False

    def get_real_amount(self, trade: Trade, order: Dict) -> float:
        """
        Get real amount for the trade
        Necessary for self.exchanges which charge fees in base currency (e.g. binance)
        """
        order_amount = order['amount']
        # Only run for closed orders
        if trade.fee_open == 0 or order['status'] == 'open':
            return order_amount

        # use fee from order-dict if possible
        if 'fee' in order and order['fee'] and (order['fee'].keys() >= {'currency', 'cost'}):
            if trade.pair.startswith(order['fee']['currency']):
                new_amount = order_amount - order['fee']['cost']
                logger.info("Applying fee on amount for %s (from %s to %s) from Order",
                            trade, order['amount'], new_amount)
                return new_amount

        # Fallback to Trades
        trades = self.exchange.get_trades_for_order(trade.open_order_id, trade.pair,
                                                    trade.open_date)

        if len(trades) == 0:
            logger.info("Applying fee on amount for %s failed: myTrade-Dict empty found", trade)
            return order_amount
        amount = 0
        fee_abs = 0
        for exectrade in trades:
            amount += exectrade['amount']
            if "fee" in exectrade and (exectrade['fee'].keys() >= {'currency', 'cost'}):
                # only applies if fee is in quote currency!
                if trade.pair.startswith(exectrade['fee']['currency']):
                    fee_abs += exectrade['fee']['cost']

        if amount != order_amount:
            logger.warning(f"amount {amount} does not match amount {trade.amount}")
            raise OperationalException("Half bought? Amounts don't match")
        real_amount = amount - fee_abs
        if fee_abs != 0:
            logger.info(f"""Applying fee on amount for {trade} \
(from {order_amount} to {real_amount}) from Trades""")
        return real_amount

    def handle_trade(self, trade: Trade) -> bool:
        """
        Sells the current pair if the threshold is reached and updates the trade record.
        :return: True if trade has been sold, False otherwise
        """
        if not trade.is_open:
            raise ValueError(f'attempt to handle closed trade: {trade}')

        logger.debug('Handling %s ...', trade)
        sell_rate = self.exchange.get_ticker(trade.pair)['bid']

        (buy, sell) = (False, False)
        experimental = self.config.get('experimental', {})
        if experimental.get('use_sell_signal') or experimental.get('ignore_roi_if_buy_signal'):
            ticker = self.exchange.klines.get(trade.pair)
            (buy, sell) = self.strategy.get_signal(trade.pair, self.strategy.ticker_interval,
                                                   ticker)

        config_ask_strategy = self.config.get('ask_strategy', {})
        if config_ask_strategy.get('use_order_book', False):
            logger.info('Using order book for selling...')
            # logger.debug('Order book %s',orderBook)
            order_book_min = config_ask_strategy.get('order_book_min', 1)
            order_book_max = config_ask_strategy.get('order_book_max', 1)

            order_book = self.exchange.get_order_book(trade.pair, order_book_max)

            for i in range(order_book_min, order_book_max + 1):
                order_book_rate = order_book['asks'][i - 1][0]

                # if orderbook has higher rate (high profit),
                # use orderbook, otherwise just use bids rate
                logger.info('  order book asks top %s: %0.8f', i, order_book_rate)
                if sell_rate < order_book_rate:
                    sell_rate = order_book_rate

                if self.check_sell(trade, sell_rate, buy, sell):
                    return True
                    break
        else:
            logger.debug('checking sell')
            if self.check_sell(trade, sell_rate, buy, sell):
                return True

        logger.debug('Found no sell signal for %s.', trade)
        return False

    def handle_stoploss_on_exchange(self, trade: Trade) -> bool:
        """
        Check if trade is fulfilled in which case the stoploss
        on exchange should be added immediately if stoploss on exchnage
        is enabled.
        """

        result = False

        # If trade is open and the buy order is fulfilled but there is no stoploss,
        # then we add a stoploss on exchange
        if not trade.open_order_id and not trade.stoploss_order_id:
            if self.edge:
                stoploss = self.edge.stoploss(pair=trade.pair)
            else:
                stoploss = self.strategy.stoploss

            stop_price = trade.open_rate * (1 + stoploss)

            # limit price should be less than stop price.
            # 0.98 is arbitrary here.
            limit_price = stop_price * 0.98

            stoploss_order_id = self.exchange.stoploss_limit(
                pair=trade.pair, amount=trade.amount, stop_price=stop_price, rate=limit_price
            )['id']
            trade.stoploss_order_id = str(stoploss_order_id)

        # Or the trade open and there is already a stoploss on exchange.
        # so we check if it is hit ...
        elif trade.stoploss_order_id:
            logger.debug('Handling stoploss on exchange %s ...', trade)
            order = self.exchange.get_order(trade.stoploss_order_id, trade.pair)
            if order['status'] == 'closed':
                trade.sell_reason = SellType.STOPLOSS_ON_EXCHANGE.value
                trade.update(order)
                result = True
            else:
                result = False
        return result

    def check_sell(self, trade: Trade, sell_rate: float, buy: bool, sell: bool) -> bool:
        if self.edge:
            stoploss = self.edge.stoploss(trade.pair)
            should_sell = self.strategy.should_sell(
                trade, sell_rate, datetime.utcnow(), buy, sell, force_stoploss=stoploss)
        else:
            should_sell = self.strategy.should_sell(trade, sell_rate, datetime.utcnow(), buy, sell)

        if should_sell.sell_flag:
            self.execute_sell(trade, sell_rate, should_sell.sell_type)
            logger.info('executed sell, reason: %s', should_sell.sell_type)
            return True
        return False

    def check_handle_timedout(self) -> None:
        """
        Check if any orders are timed out and cancel if neccessary
        :param timeoutvalue: Number of minutes until order is considered timed out
        :return: None
        """
        buy_timeout = self.config['unfilledtimeout']['buy']
        sell_timeout = self.config['unfilledtimeout']['sell']
        buy_timeoutthreashold = arrow.utcnow().shift(minutes=-buy_timeout).datetime
        sell_timeoutthreashold = arrow.utcnow().shift(minutes=-sell_timeout).datetime

        for trade in Trade.query.filter(Trade.open_order_id.isnot(None)).all():
            try:
                # FIXME: Somehow the query above returns results
                # where the open_order_id is in fact None.
                # This is probably because the record got
                # updated via /forcesell in a different thread.
                if not trade.open_order_id:
                    continue
                order = self.exchange.get_order(trade.open_order_id, trade.pair)
            except (RequestException, DependencyException):
                logger.info(
                    'Cannot query order for %s due to %s',
                    trade,
                    traceback.format_exc())
                continue
            ordertime = arrow.get(order['datetime']).datetime

            # Check if trade is still actually open
            if int(order['remaining']) == 0:
                self.wallets.update()
                continue

            # Check if trade is still actually open
            if order['status'] == 'open':
                if order['side'] == 'buy' and ordertime < buy_timeoutthreashold:
                    self.handle_timedout_limit_buy(trade, order)
                    self.wallets.update()
                elif order['side'] == 'sell' and ordertime < sell_timeoutthreashold:
                    self.handle_timedout_limit_sell(trade, order)
                    self.wallets.update()

    # FIX: 20180110, why is cancel.order unconditionally here, whereas
    #                it is conditionally called in the
    #                handle_timedout_limit_sell()?
    def handle_timedout_limit_buy(self, trade: Trade, order: Dict) -> bool:
        """Buy timeout - cancel order
        :return: True if order was fully cancelled
        """
        pair_s = trade.pair.replace('_', '/')
        self.exchange.cancel_order(trade.open_order_id, trade.pair)
        if order['remaining'] == order['amount']:
            # if trade is not partially completed, just delete the trade
            Trade.session.delete(trade)
            Trade.session.flush()
            logger.info('Buy order timeout for %s.', trade)
            self.rpc.send_msg({
                'type': RPCMessageType.STATUS_NOTIFICATION,
                'status': f'Unfilled buy order for {pair_s} cancelled due to timeout'
            })
            return True

        # if trade is partially complete, edit the stake details for the trade
        # and close the order
        trade.amount = order['amount'] - order['remaining']
        trade.stake_amount = trade.amount * trade.open_rate
        trade.open_order_id = None
        logger.info('Partial buy order timeout for %s.', trade)
        self.rpc.send_msg({
            'type': RPCMessageType.STATUS_NOTIFICATION,
            'status': f'Remaining buy order for {pair_s} cancelled due to timeout'
        })
        return False

    # FIX: 20180110, should cancel_order() be cond. or unconditionally called?
    def handle_timedout_limit_sell(self, trade: Trade, order: Dict) -> bool:
        """
        Sell timeout - cancel order and update trade
        :return: True if order was fully cancelled
        """
        pair_s = trade.pair.replace('_', '/')
        if order['remaining'] == order['amount']:
            # if trade is not partially completed, just cancel the trade
            self.exchange.cancel_order(trade.open_order_id, trade.pair)
            trade.close_rate = None
            trade.close_profit = None
            trade.close_date = None
            trade.is_open = True
            trade.open_order_id = None
            self.rpc.send_msg({
                'type': RPCMessageType.STATUS_NOTIFICATION,
                'status': f'Unfilled sell order for {pair_s} cancelled due to timeout'
            })
            logger.info('Sell order timeout for %s.', trade)
            return True

        # TODO: figure out how to handle partially complete sell orders
        return False

    def execute_sell(self, trade: Trade, limit: float, sell_reason: SellType) -> None:
        """
        Executes a limit sell for the given trade and limit
        :param trade: Trade instance
        :param limit: limit rate for the sell order
        :param sellreason: Reason the sell was triggered
        :return: None
        """
        sell_type = 'sell'
        if sell_reason in (SellType.STOP_LOSS, SellType.TRAILING_STOP_LOSS):
            sell_type = 'stoploss'

<<<<<<< HEAD
=======
        # First cancelling stoploss on exchange ...
        if self.strategy.order_types.get('stoploss_on_exchange') and trade.stoploss_order_id:
            self.exchange.cancel_order(trade.stoploss_order_id, trade.pair)

>>>>>>> 24f573f3
        # Execute sell and update trade record
        order_id = self.exchange.sell(pair=str(trade.pair),
                                      ordertype=self.strategy.order_types[sell_type],
                                      amount=trade.amount, rate=limit)['id']
        trade.open_order_id = order_id
        trade.close_rate_requested = limit
        trade.sell_reason = sell_reason.value

        profit_trade = trade.calc_profit(rate=limit)
        current_rate = self.exchange.get_ticker(trade.pair)['bid']
        profit_percent = trade.calc_profit_percent(limit)
        pair_url = self.exchange.get_pair_detail_url(trade.pair)
        gain = "profit" if profit_percent > 0 else "loss"

        msg = {
            'type': RPCMessageType.SELL_NOTIFICATION,
            'exchange': trade.exchange.capitalize(),
            'pair': trade.pair,
            'gain': gain,
            'market_url': pair_url,
            'limit': limit,
            'amount': trade.amount,
            'open_rate': trade.open_rate,
            'current_rate': current_rate,
            'profit_amount': profit_trade,
            'profit_percent': profit_percent,
        }

        # For regular case, when the configuration exists
        if 'stake_currency' in self.config and 'fiat_display_currency' in self.config:
            stake_currency = self.config['stake_currency']
            fiat_currency = self.config['fiat_display_currency']
            msg.update({
                'stake_currency': stake_currency,
                'fiat_currency': fiat_currency,
            })

        # Send the message
        self.rpc.send_msg(msg)
        Trade.session.flush()<|MERGE_RESOLUTION|>--- conflicted
+++ resolved
@@ -802,13 +802,10 @@
         if sell_reason in (SellType.STOP_LOSS, SellType.TRAILING_STOP_LOSS):
             sell_type = 'stoploss'
 
-<<<<<<< HEAD
-=======
         # First cancelling stoploss on exchange ...
         if self.strategy.order_types.get('stoploss_on_exchange') and trade.stoploss_order_id:
             self.exchange.cancel_order(trade.stoploss_order_id, trade.pair)
 
->>>>>>> 24f573f3
         # Execute sell and update trade record
         order_id = self.exchange.sell(pair=str(trade.pair),
                                       ordertype=self.strategy.order_types[sell_type],
