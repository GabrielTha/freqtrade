--- conflicted
+++ resolved
@@ -1108,11 +1108,8 @@
             trade.close_date = None
             trade.is_open = True
             trade.open_order_id = None
-<<<<<<< HEAD
             trade.sell_reason = None
-=======
             cancelled = True
->>>>>>> f26247e8
         else:
             # TODO: figure out how to handle partially complete sell orders
             reason = constants.CANCEL_REASON['PARTIALLY_FILLED_KEEP_OPEN']
