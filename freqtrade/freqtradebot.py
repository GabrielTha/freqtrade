--- conflicted
+++ resolved
@@ -100,13 +100,8 @@
         initial_state = self.config.get('initial_state')
         self.state = State[initial_state.upper()] if initial_state else State.STOPPED
 
-<<<<<<< HEAD
-        # Protect exit-logic from forcesell and vice versa
-        self._sell_lock = Lock()
-=======
         # Protect sell-logic from forcesell and vice versa
         self._exit_lock = Lock()
->>>>>>> efd6c037
         LoggingMixin.__init__(self, logger, timeframe_to_seconds(self.strategy.timeframe))
 
     def notify_status(self, msg: str) -> None:
@@ -179,13 +174,8 @@
 
         # Protect from collisions with forceexit.
         # Without this, freqtrade my try to recreate stoploss_on_exchange orders
-<<<<<<< HEAD
-        # while exiting is in process, since telegram messages arrive in an different thread.
-        with self._sell_lock:
-=======
         # while selling is in process, since telegram messages arrive in an different thread.
         with self._exit_lock:
->>>>>>> efd6c037
             trades = Trade.get_open_trades()
             # First process current opened trades (positions)
             self.exit_positions(trades)
@@ -1014,15 +1004,8 @@
             reason += f", {constants.CANCEL_REASON['PARTIALLY_FILLED']}"
 
         self.wallets.update()
-<<<<<<< HEAD
-        # TODO-lev: Should short and exit_short be an order type?
-
-        self._notify_buy_cancel(trade, order_type=self.strategy.order_types['buy'],
-                                reason=reason)
-=======
         self._notify_enter_cancel(trade, order_type=self.strategy.order_types['buy'],
                                   reason=reason)
->>>>>>> efd6c037
         return was_trade_fully_canceled
 
     def handle_cancel_exit(self, trade: Trade, order: Dict, reason: str) -> str:
@@ -1139,13 +1122,8 @@
             # but we allow this value to be changed)
             order_type = self.strategy.order_types.get("forcesell", order_type)
 
-<<<<<<< HEAD
-        amount = self._safe_sell_amount(trade.pair, trade.amount)
-        time_in_force = self.strategy.order_time_in_force['sell']  # TODO-lev update to exit
-=======
         amount = self._safe_exit_amount(trade.pair, trade.amount)
         time_in_force = self.strategy.order_time_in_force['sell']
->>>>>>> efd6c037
 
         if not strategy_safe_wrapper(self.strategy.confirm_trade_exit, default_retval=True)(
                 pair=trade.pair, trade=trade, order_type=order_type, amount=amount, rate=limit,
