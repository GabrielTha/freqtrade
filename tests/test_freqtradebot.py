--- conflicted
+++ resolved
@@ -236,11 +236,7 @@
     # stoploss shoud be hit
     assert freqtrade.handle_trade(trade) is not ignore_strat_sl
     if not ignore_strat_sl:
-<<<<<<< HEAD
-        assert log_has('Exit for NEO/BTC detected. Reason: stop_loss', caplog)
-=======
-        assert log_has_re(r'Executing Sell for NEO/BTC. Reason: stop_loss.*', caplog)
->>>>>>> d99eaccb
+        assert log_has_re('Exit for NEO/BTC detected. Reason: stop_loss.*', caplog)
         assert trade.sell_reason == SellType.STOP_LOSS.value
 
 
@@ -462,12 +458,7 @@
     )
     default_conf_usdt['stake_amount'] = 10
     freqtrade = FreqtradeBot(default_conf_usdt)
-<<<<<<< HEAD
-    # patch_get_signal(freqtrade, enter_long=False)
     patch_get_signal(freqtrade, enter_long=False, exit_long=False)
-=======
-    patch_get_signal(freqtrade, value=(False, False, None, None))
->>>>>>> d99eaccb
 
     Trade.query = MagicMock()
     Trade.query.filter = MagicMock()
@@ -698,16 +689,10 @@
         refresh_latest_ohlcv=refresh_mock,
     )
     inf_pairs = MagicMock(return_value=[("BTC/ETH", '1m'), ("ETH/USDT", "1h")])
-<<<<<<< HEAD
     mocker.patch.multiple(
         'freqtrade.strategy.interface.IStrategy',
         get_exit_signal=MagicMock(return_value=(False, False)),
         get_entry_signal=MagicMock(return_value=(None, None))
-=======
-    mocker.patch(
-        'freqtrade.strategy.interface.IStrategy.get_signal',
-        return_value=(False, False, '', '')
->>>>>>> d99eaccb
     )
     mocker.patch('time.sleep', return_value=None)
 
@@ -1814,9 +1799,9 @@
     freqtrade.update_trade_state(trade, '123')
 
     assert log_has_re('Found open order for.*', caplog)
-    limit_buy_order_usdt_new = deepcopy(limit_buy_order_usdt)
+    limit_buy_order_usdt_new = deepcopy(limit_order)
     limit_buy_order_usdt_new['filled'] = 0.0
-    limit_buy_order_usdt_new['statuss'] = 'canceled'
+    limit_buy_order_usdt_new['status'] = 'canceled'
 
     mocker.patch('freqtrade.freqtradebot.FreqtradeBot.get_real_amount', side_effect=ValueError)
     mocker.patch('freqtrade.exchange.Exchange.fetch_order', return_value=limit_buy_order_usdt_new)
@@ -1979,11 +1964,8 @@
     assert trade.is_open is True
     freqtrade.wallets.update()
 
-<<<<<<< HEAD
-    patch_get_signal(freqtrade, enter_long=False, exit_short=is_short, exit_long=not is_short)
-=======
-    patch_get_signal(freqtrade, value=(False, True, None, 'sell_signal1'))
->>>>>>> d99eaccb
+    patch_get_signal(freqtrade, enter_long=False, exit_short=is_short,
+                     exit_long=not is_short, exit_tag='sell_signal1')
     assert freqtrade.handle_trade(trade) is True
     assert trade.open_order_id == exit_order['id']
 
@@ -2015,14 +1997,10 @@
     )
 
     freqtrade = FreqtradeBot(default_conf_usdt)
-<<<<<<< HEAD
     if is_short:
         patch_get_signal(freqtrade, enter_long=False, enter_short=True, exit_short=True)
     else:
         patch_get_signal(freqtrade, enter_long=True, exit_long=True)
-=======
-    patch_get_signal(freqtrade, value=(True, True, None, None))
->>>>>>> d99eaccb
     freqtrade.strategy.min_roi_reached = MagicMock(return_value=False)
 
     freqtrade.enter_positions()
@@ -2044,11 +2022,7 @@
     assert trades[0].is_open is True
 
     # Buy and Sell are not triggering, so doing nothing ...
-<<<<<<< HEAD
     patch_get_signal(freqtrade, enter_long=False)
-=======
-    patch_get_signal(freqtrade, value=(False, False, None, None))
->>>>>>> d99eaccb
     assert freqtrade.handle_trade(trades[0]) is False
     trades = Trade.query.all()
     for trade in trades:
@@ -2058,14 +2032,10 @@
     assert trades[0].is_open is True
 
     # Buy and Sell are triggering, so doing nothing ...
-<<<<<<< HEAD
     if is_short:
         patch_get_signal(freqtrade, enter_long=False, enter_short=True, exit_short=True)
     else:
         patch_get_signal(freqtrade, enter_long=True, exit_long=True)
-=======
-    patch_get_signal(freqtrade, value=(True, True, None, None))
->>>>>>> d99eaccb
     assert freqtrade.handle_trade(trades[0]) is False
     trades = Trade.query.all()
     for trade in trades:
@@ -2075,14 +2045,10 @@
     assert trades[0].is_open is True
 
     # Sell is triggering, guess what : we are Selling!
-<<<<<<< HEAD
     if is_short:
         patch_get_signal(freqtrade, enter_long=False, exit_short=True)
     else:
         patch_get_signal(freqtrade, enter_long=False, exit_long=True)
-=======
-    patch_get_signal(freqtrade, value=(False, True, None, None))
->>>>>>> d99eaccb
     trades = Trade.query.all()
     for trade in trades:
         trade.is_short = is_short
@@ -2123,13 +2089,9 @@
     #      we might just want to check if we are in a sell condition without
     #      executing
     # if ROI is reached we must sell
-<<<<<<< HEAD
     # TODO-lev: Change the next line for shorts
     caplog.clear()
     patch_get_signal(freqtrade, enter_long=False, exit_long=True)
-=======
-    patch_get_signal(freqtrade, value=(False, True, None, None))
->>>>>>> d99eaccb
     assert freqtrade.handle_trade(trade)
     assert log_has("ETH/USDT - Required profit reached. sell_type=SellType.ROI",
                    caplog)
@@ -2165,7 +2127,6 @@
     trade.is_short = is_short
     trade.is_open = True
 
-<<<<<<< HEAD
     patch_get_signal(freqtrade, enter_long=False, exit_long=False)
     assert not freqtrade.handle_trade(trade)
 
@@ -2173,12 +2134,6 @@
         patch_get_signal(freqtrade, enter_long=False, exit_short=True)
     else:
         patch_get_signal(freqtrade, enter_long=False, exit_long=True)
-=======
-    patch_get_signal(freqtrade, value=(False, False, None, None))
-    assert not freqtrade.handle_trade(trade)
-
-    patch_get_signal(freqtrade, value=(False, True, None, None))
->>>>>>> d99eaccb
     assert freqtrade.handle_trade(trade)
     assert log_has("ETH/USDT - Sell signal received. sell_type=SellType.SELL_SIGNAL",
                    caplog)
@@ -2906,18 +2861,11 @@
         'limit': 2.0 if is_short else 2.2,
         'amount': amt,
         'order_type': 'limit',
-<<<<<<< HEAD
+        'buy_tag': None,
         'open_rate': open_rate,
         'current_rate': 2.01 if is_short else 2.3,
         'profit_amount': 0.29554455 if is_short else 5.685,
         'profit_ratio': 0.00493809 if is_short else 0.09451372,
-=======
-        'buy_tag': None,
-        'open_rate': 2.0,
-        'current_rate': 2.3,
-        'profit_amount': 5.685,
-        'profit_ratio': 0.09451372,
->>>>>>> d99eaccb
         'stake_currency': 'USDT',
         'fiat_currency': 'USD',
         'sell_reason': SellType.ROI.value,
@@ -2969,18 +2917,11 @@
         'limit': 2.2 if is_short else 2.01,
         'amount': 29.70297029 if is_short else 30.0,
         'order_type': 'limit',
-<<<<<<< HEAD
+        'buy_tag': None,
         'open_rate': 2.02 if is_short else 2.0,
         'current_rate': 2.2 if is_short else 2.0,
         'profit_amount': -5.65990099 if is_short else -0.00075,
         'profit_ratio': -0.0945681 if is_short else -1.247e-05,
-=======
-        'buy_tag': None,
-        'open_rate': 2.0,
-        'current_rate': 2.0,
-        'profit_amount': -0.00075,
-        'profit_ratio': -1.247e-05,
->>>>>>> d99eaccb
         'stake_currency': 'USDT',
         'fiat_currency': 'USD',
         'sell_reason': SellType.STOP_LOSS.value,
@@ -3051,18 +2992,11 @@
         'limit': limit,
         'amount': amount,
         'order_type': 'limit',
-<<<<<<< HEAD
+        'buy_tag': None,
         'open_rate': open_rate,
         'current_rate': current_rate,
         'profit_amount': profit_amount,
         'profit_ratio': profit_ratio,
-=======
-        'buy_tag': None,
-        'open_rate': 2.0,
-        'current_rate': 2.3,
-        'profit_amount': 7.18125,
-        'profit_ratio': 0.11938903,
->>>>>>> d99eaccb
         'stake_currency': 'USDT',
         'fiat_currency': 'USD',
         'sell_reason': SellType.SELL_SIGNAL.value,
@@ -3122,18 +3056,11 @@
         'limit': 2.02 if is_short else 1.98,
         'amount': 29.70297029 if is_short else 30.0,
         'order_type': 'limit',
-<<<<<<< HEAD
+        'buy_tag': None,
         'open_rate': 2.02 if is_short else 2.0,
         'current_rate': 2.2 if is_short else 2.0,
         'profit_amount': -0.3 if is_short else -0.8985,
         'profit_ratio': -0.00501253 if is_short else -0.01493766,
-=======
-        'buy_tag': None,
-        'open_rate': 2.0,
-        'current_rate': 2.0,
-        'profit_amount': -0.8985,
-        'profit_ratio': -0.01493766,
->>>>>>> d99eaccb
         'stake_currency': 'USDT',
         'fiat_currency': 'USD',
         'sell_reason': SellType.STOP_LOSS.value,
@@ -3382,18 +3309,11 @@
         'limit': limit,
         'amount': round(amount, 9),
         'order_type': 'market',
-<<<<<<< HEAD
+        'buy_tag': None,
         'open_rate': open_rate,
         'current_rate': current_rate,
         'profit_amount': profit_amount,
         'profit_ratio': profit_ratio,
-=======
-        'buy_tag': None,
-        'open_rate': 2.0,
-        'current_rate': 2.3,
-        'profit_amount': 5.685,
-        'profit_ratio': 0.09451372,
->>>>>>> d99eaccb
         'stake_currency': 'USDT',
         'fiat_currency': 'USD',
         'sell_reason': SellType.ROI.value,
@@ -3491,11 +3411,7 @@
     trade.is_short = is_short
     trade.update(limit_order[enter_side(is_short)])
     freqtrade.wallets.update()
-<<<<<<< HEAD
     patch_get_signal(freqtrade, enter_long=False, exit_short=is_short, exit_long=not is_short)
-=======
-    patch_get_signal(freqtrade, value=(False, True, None, None))
->>>>>>> d99eaccb
     assert freqtrade.handle_trade(trade) is handle_first
 
     if handle_second:
@@ -3529,13 +3445,8 @@
 
     trade = Trade.query.first()
     amnt = trade.amount
-<<<<<<< HEAD
     trade.update(limit_order['buy'])
     patch_get_signal(freqtrade, enter_long=False, exit_long=True)
-=======
-    trade.update(limit_buy_order_usdt)
-    patch_get_signal(freqtrade, value=(False, True, None, None))
->>>>>>> d99eaccb
     mocker.patch('freqtrade.wallets.Wallets.get_free', MagicMock(return_value=trade.amount * 0.985))
 
     assert freqtrade.handle_trade(trade) is True
@@ -3649,7 +3560,6 @@
     trade.is_short = is_short
     trade.update(limit_order[enter_side(is_short)])
     freqtrade.wallets.update()
-<<<<<<< HEAD
     if is_short:
         patch_get_signal(freqtrade, enter_long=False, enter_short=True, exit_short=True)
     else:
@@ -3662,13 +3572,6 @@
         patch_get_signal(freqtrade, enter_long=False, exit_short=True)
     else:
         patch_get_signal(freqtrade, enter_long=False, exit_long=True)
-=======
-    patch_get_signal(freqtrade, value=(True, True, None, None))
-    assert freqtrade.handle_trade(trade) is False
-
-    # Test if buy-signal is absent (should sell due to roi = true)
-    patch_get_signal(freqtrade, value=(False, True, None, None))
->>>>>>> d99eaccb
     assert freqtrade.handle_trade(trade) is True
     assert trade.sell_reason == SellType.ROI.value
 
@@ -3872,20 +3775,12 @@
     trade.is_short = is_short
     trade.update(limit_order[enter_side(is_short)])
     # Sell due to min_roi_reached
-<<<<<<< HEAD
     patch_get_signal(freqtrade, enter_long=not is_short, exit_long=not is_short,
                      enter_short=is_short, exit_short=is_short)
     assert freqtrade.handle_trade(trade) is True
 
     # Test if buy-signal is absent
     patch_get_signal(freqtrade, enter_long=False, exit_long=not is_short, exit_short=is_short)
-=======
-    patch_get_signal(freqtrade, value=(True, True, None, None))
-    assert freqtrade.handle_trade(trade) is True
-
-    # Test if buy-signal is absent
-    patch_get_signal(freqtrade, value=(False, True, None, None))
->>>>>>> d99eaccb
     assert freqtrade.handle_trade(trade) is True
     assert trade.sell_reason == SellType.ROI.value
 
@@ -4342,14 +4237,10 @@
     freqtrade.wallets.update()
     assert trade.is_open is True
 
-<<<<<<< HEAD
     if is_short:
         patch_get_signal(freqtrade, enter_long=False,  exit_short=True)
     else:
         patch_get_signal(freqtrade, enter_long=False, exit_long=True)
-=======
-    patch_get_signal(freqtrade, value=(False, True, None, None))
->>>>>>> d99eaccb
     assert freqtrade.handle_trade(trade) is True
     assert trade.close_rate_requested == order_book_l2.return_value['asks'][0][0]
 
