--- conflicted
+++ resolved
@@ -3379,11 +3379,7 @@
     )
     freqtrade = FreqtradeBot(default_conf)
     patch_get_signal(freqtrade)
-<<<<<<< HEAD
-    with pytest.raises(DependencyException, match=r"Not enough amount to exit trade."):
-=======
     with pytest.raises(DependencyException, match=r"Not enough amount to exit."):
->>>>>>> 2aaf6020
         assert freqtrade._safe_exit_amount(trade.pair, trade.amount)
 
 
