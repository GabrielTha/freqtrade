--- conflicted
+++ resolved
@@ -317,14 +317,8 @@
 def test_backtesting_init_no_timeframe(mocker, default_conf, caplog) -> None:
     patch_exchange(mocker)
     del default_conf['timeframe']
-<<<<<<< HEAD
     default_conf['strategy_list'] = [CURRENT_TEST_STRATEGY,
-                                     'SampleStrategy']
-    # TODO: This refers to the sampleStrategy in user_data if it exists...
-=======
-    default_conf['strategy_list'] = ['StrategyTestV2',
                                      'HyperoptableStrategy']
->>>>>>> e7418cdc
 
     mocker.patch('freqtrade.exchange.Exchange.get_fee', MagicMock(return_value=0.5))
     with pytest.raises(OperationalException,
