# pragma pylint: disable=missing-docstring, invalid-name, pointless-string-statement

from pandas import DataFrame
from strategy_test_v2 import StrategyTestV2

import freqtrade.vendor.qtpylib.indicators as qtpylib
from freqtrade.strategy import BooleanParameter, DecimalParameter, IntParameter, RealParameter


class HyperoptableStrategy(StrategyTestV2):
    """
    Default Strategy provided by freqtrade bot.
    Please do not modify this strategy, it's  intended for internal use only.
    Please look at the SampleStrategy in the user_data/strategy directory
    or strategy repository https://github.com/freqtrade/freqtrade-strategies
    for samples and inspiration.
    """
<<<<<<< HEAD
    INTERFACE_VERSION = 2

    # Minimal ROI designed for the strategy
    minimal_roi = {
        "40": 0.0,
        "30": 0.01,
        "20": 0.02,
        "0": 0.04
    }

    # Optimal stoploss designed for the strategy
    stoploss = -0.10

    # Optimal ticker interval for the strategy
    timeframe = '5m'

    # Optional order type mapping
    order_types = {
        'entry': 'limit',
        'exit': 'limit',
        'stoploss': 'limit',
        'stoploss_on_exchange': False
    }

    # Number of candles the strategy requires before producing valid signals
    startup_candle_count: int = 20

    # Optional time in force for orders
    order_time_in_force = {
        'entry': 'gtc',
        'exit': 'gtc',
    }
=======
>>>>>>> e7418cdc

    buy_params = {
        'buy_rsi': 35,
        # Intentionally not specified, so "default" is tested
        # 'buy_plusdi': 0.4
    }

    sell_params = {
        'sell_rsi': 74,
        'sell_minusdi': 0.4
    }

    buy_rsi = IntParameter([0, 50], default=30, space='buy')
    buy_plusdi = RealParameter(low=0, high=1, default=0.5, space='buy')
    sell_rsi = IntParameter(low=50, high=100, default=70, space='sell')
    sell_minusdi = DecimalParameter(low=0, high=1, default=0.5001, decimals=3, space='sell',
                                    load=False)
    protection_enabled = BooleanParameter(default=True)
    protection_cooldown_lookback = IntParameter([0, 50], default=30)

    @property
    def protections(self):
        prot = []
        if self.protection_enabled.value:
            prot.append({
                "method": "CooldownPeriod",
                "stop_duration_candles": self.protection_cooldown_lookback.value
            })
        return prot

    def informative_pairs(self):
        """
        Define additional, informative pair/interval combinations to be cached from the exchange.
        These pair/interval combinations are non-tradeable, unless they are part
        of the whitelist as well.
        For more information, please consult the documentation
        :return: List of tuples in the format (pair, interval)
            Sample: return [("ETH/USDT", "5m"),
                            ("BTC/USDT", "15m"),
                            ]
        """
        return []

    def populate_buy_trend(self, dataframe: DataFrame, metadata: dict) -> DataFrame:
        """
        Based on TA indicators, populates the buy signal for the given dataframe
        :param dataframe: DataFrame
        :param metadata: Additional information, like the currently traded pair
        :return: DataFrame with buy column
        """
        dataframe.loc[
            (
                (dataframe['rsi'] < self.buy_rsi.value) &
                (dataframe['fastd'] < 35) &
                (dataframe['adx'] > 30) &
                (dataframe['plus_di'] > self.buy_plusdi.value)
            ) |
            (
                (dataframe['adx'] > 65) &
                (dataframe['plus_di'] > self.buy_plusdi.value)
            ),
            'buy'] = 1

        return dataframe

    def populate_sell_trend(self, dataframe: DataFrame, metadata: dict) -> DataFrame:
        """
        Based on TA indicators, populates the sell signal for the given dataframe
        :param dataframe: DataFrame
        :param metadata: Additional information, like the currently traded pair
        :return: DataFrame with sell column
        """
        dataframe.loc[
            (
                (
                    (qtpylib.crossed_above(dataframe['rsi'], self.sell_rsi.value)) |
                    (qtpylib.crossed_above(dataframe['fastd'], 70))
                ) &
                (dataframe['adx'] > 10) &
                (dataframe['minus_di'] > 0)
            ) |
            (
                (dataframe['adx'] > 70) &
                (dataframe['minus_di'] > self.sell_minusdi.value)
            ),
            'sell'] = 1
        return dataframe<|MERGE_RESOLUTION|>--- conflicted
+++ resolved
@@ -15,41 +15,6 @@
     or strategy repository https://github.com/freqtrade/freqtrade-strategies
     for samples and inspiration.
     """
-<<<<<<< HEAD
-    INTERFACE_VERSION = 2
-
-    # Minimal ROI designed for the strategy
-    minimal_roi = {
-        "40": 0.0,
-        "30": 0.01,
-        "20": 0.02,
-        "0": 0.04
-    }
-
-    # Optimal stoploss designed for the strategy
-    stoploss = -0.10
-
-    # Optimal ticker interval for the strategy
-    timeframe = '5m'
-
-    # Optional order type mapping
-    order_types = {
-        'entry': 'limit',
-        'exit': 'limit',
-        'stoploss': 'limit',
-        'stoploss_on_exchange': False
-    }
-
-    # Number of candles the strategy requires before producing valid signals
-    startup_candle_count: int = 20
-
-    # Optional time in force for orders
-    order_time_in_force = {
-        'entry': 'gtc',
-        'exit': 'gtc',
-    }
-=======
->>>>>>> e7418cdc
 
     buy_params = {
         'buy_rsi': 35,
